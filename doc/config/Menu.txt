Format: 1.52


# You can add a title and sub-title to your menu like this:
# Title: [project name]
# SubTitle: [subtitle]

# You can add a footer to your documentation like this:
# Footer: [text]
# If you want to add a copyright notice, this would be the place to do it.

# You can add a timestamp to your documentation like one of these:
# Timestamp: Generated on month day, year
# Timestamp: Updated mm/dd/yyyy
# Timestamp: Last updated mon day
#
#   m     - One or two digit month.  January is "1"
#   mm    - Always two digit month.  January is "01"
#   mon   - Short month word.  January is "Jan"
#   month - Long month word.  January is "January"
#   d     - One or two digit day.  1 is "1"
#   dd    - Always two digit day.  1 is "01"
#   day   - Day with letter extension.  1 is "1st"
#   yy    - Two digit year.  2006 is "06"
#   yyyy  - Four digit year.  2006 is "2006"
#   year  - Four digit year.  2006 is "2006"


# --------------------------------------------------------------------------
# 
# Cut and paste the lines below to change the order in which your files
# appear on the menu.  Don't worry about adding or removing files, Natural
# Docs will take care of that.
# 
# You can further organize the menu by grouping the entries.  Add a
# "Group: [name] {" line to start a group, and add a "}" to end it.
# 
# You can add text and web links to the menu by adding "Text: [text]" and
# "Link: [name] ([URL])" lines, respectively.
# 
# The formatting and comments are auto-generated, so don't worry about
# neatness when editing the file.  Natural Docs will clean it up the next
# time it is run.  When working with groups, just deal with the braces and
# forget about the indentation and comments.
# 
# --------------------------------------------------------------------------


Group: Public API  {

   File: RemoteStorage  (remotestorage.js)
   File: RemoteStorage.Access  (access.js)
   File: RemoteStorage.BaseClient  (baseclient.js)
   File: RemoteStorage.Caching  (caching.js)
   File: RemoteStorage.defineModule  (modules.js)
   File: RemoteStorage.I18n  (i18n.js)
   }  # Group: Public API

Group: Internals  {

   Group: Classes  {

      File: BaseClient.Types  (no auto-title, baseclient/types.js)
      File: Discover  (no auto-title, discover.js)
      File: Dropbox  (no auto-title, dropbox.js)
      File: GoogleDrive  (googledrive.js)
      File: IndexedDB  (no auto-title, indexeddb.js)
      File: InMemoryStorage  (inmemorystorage.js)
      File: LocalStorage  (localstorage.js)
<<<<<<< HEAD
      File: Sync  (no auto-title, sync.js)
      File: Widget  (no auto-title, widget.js)
      File: Widget.View  (no auto-title, view.js)
      File: WireClient  (no auto-title, wireclient.js)
=======
      File: Sync  (sync.js)
      File: Util  (util.js)
      File: Widget  (widget.js)
      File: Widget.View  (view.js)
      File: WireClient  (wireclient.js)
>>>>>>> 3d043b27
      }  # Group: Classes

   Group: Modules  {

      File: cachinglayer  (cachinglayer.js)
      File: eventhandling  (eventhandling.js)
      }  # Group: Modules

   }  # Group: Internals

Group: Index  {

   Index: Everything
   Class Index: Classes
   Event Index: Events
   Function Index: Functions
   Property Index: Properties
   Interface Index: Interfaces
   }  # Group: Index
<|MERGE_RESOLUTION|>--- conflicted
+++ resolved
@@ -67,18 +67,11 @@
       File: IndexedDB  (no auto-title, indexeddb.js)
       File: InMemoryStorage  (inmemorystorage.js)
       File: LocalStorage  (localstorage.js)
-<<<<<<< HEAD
-      File: Sync  (no auto-title, sync.js)
-      File: Widget  (no auto-title, widget.js)
-      File: Widget.View  (no auto-title, view.js)
-      File: WireClient  (no auto-title, wireclient.js)
-=======
       File: Sync  (sync.js)
       File: Util  (util.js)
       File: Widget  (widget.js)
       File: Widget.View  (view.js)
       File: WireClient  (wireclient.js)
->>>>>>> 3d043b27
       }  # Group: Classes
 
    Group: Modules  {
