--- conflicted
+++ resolved
@@ -317,10 +317,7 @@
             then(env.remoteStorage.fullSync).
             then(curry(env.remoteStorage.root.getListing, 'test-dir/')).
             then(function(listing) {
-<<<<<<< HEAD
-=======
               // check that the listing is correct
->>>>>>> 7b2d0b31
               _this.assertAnd(listing.sort(), ['a', 'b', 'c', 'd']);
             }).
             then(curry(env.store.getNode, '/test-dir/a')).
