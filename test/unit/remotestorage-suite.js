if (typeof(define) !== 'function') {
  var define = require('amdefine');
}
define([], function() {

  var suites = [];

  var consoleLog, fakeLogs;

  function FakeRemote() {
    this.connected = true;
    this.configure = function() {};
    RemoteStorage.eventHandling(this, 'connected', 'disconnected', 'not-connected');
  }

  function fakeRequest(path) {
    var promise = promising();
    console.log('GET CALLED');
    if (path === '/testing403') {
      promise.fulfill(403);
    } else {
      promise.fulfill(200);
    }
    return promise;
  }

  FakeRemote.prototype = {
    get: fakeRequest,
    put: fakeRequest,
    delete: fakeRequest
  };

  function FakeLocal() {}

  FakeLocal.prototype = {
    fireInitial: function() {/*ignore*/}
  };

  function fakeConsoleLog() {
    fakeLogs.push(Array.prototype.slice.call(arguments));
  }

  function replaceConsoleLog() {
    consoleLog = console.log;
    console.log = fakeConsoleLog;
  }

  function restoreConsoleLog() {
    console.log = consoleLog;
    consoleLog = undefined;
  }

  function assertNoConsoleLog(test) {
    test.assert(fakeLogs.length, 0);
  }

  function assertConsoleLog(test) {
    var expected = Array.prototype.slice.call(arguments, 1);
    test.assert(fakeLogs[0], expected);
  }

  suites.push({
    name: "remoteStorage",
    desc: "the RemoteStorage instance",
    setup:  function(env, test) {
      require('./src/remotestorage');
      require('./src/eventhandling');
      require('./lib/promising');
      if (global.rs_eventhandling) {
        RemoteStorage.eventHandling = global.rs_eventhandling;
      } else {
        global.rs_eventhandling = RemoteStorage.eventHandling;
      }
      RemoteStorage.Discover = function(userAddress, callback) {
        if (userAddress === "someone@somewhere") {
          callback();
        }
      };
      global.localStorage = {};
      RemoteStorage.prototype.remote = new FakeRemote();
      test.done();
    },

    beforeEach: function(env, test) {
      var remoteStorage = new RemoteStorage();
      env.rs = remoteStorage;
      test.done();
    },

    tests: [
      {
        desc: "#get emiting error RemoteStorage.Unauthorized on 403",
        run: function(env, test) {
          var success = false;
          env.rs.on('error', function(e) {
            if (e instanceof RemoteStorage.Unauthorized) {
              success = true;
            }
          });
          env.rs.get('/testing403').then(function(status) {
            test.assertAnd(status, 403);
            test.assertAnd(success, true);
            test.done();
          });
        }
      },

      {
        desc: "#put emiting error RemoteStorage.Unauthorized on 403",
        run: function(env, test) {
          var success = false;
          env.rs.on('error', function(e) {
            if (e instanceof RemoteStorage.Unauthorized) {
              success = true;
            }
          });
          env.rs.put('/testing403').then(function(status) {
            test.assert(success, true);
          });
        }
      },

      {
        desc: "#delete emiting error RemoteStorage.Unauthorized on 403",
        run: function(env, test) {
          var success = false;
          env.rs.on('error', function(e) {
            if (e instanceof RemoteStorage.Unauthorized) {
              success = true;
            }
          });
          env.rs.delete('/testing403').then(function(status) {
            test.assert(success, true);
          });
        }
      },

      {
        desc: "#get #put #delete not emmitting Error when getting 200",
        run: function(env, test) {
          var success = true;
          var c = 0;
          function test_done() {
            c += 1;
            if (c === 3) {
              test.done();
            }
          }
          env.rs.on('error', function(e) {
            success = false;
          });
          env.rs.get('/testing200').then(function() {
            test.assertAnd(success, true);
            test_done();
          });
          env.rs.put('/testing200').then(function() {
            test.assertAnd(success, true);
            test_done();
          });
          env.rs.delete('/testing200').then(function() {
            test.assertAnd(success, true);
            test_done();
          });
        }
      },

      {
        desc: "#connect throws unauthorized when userAddress doesn't contain an @",
        run: function(env, test) {
          env.rs.on('error', function(e) {
            test.assert(e instanceof RemoteStorage.DiscoveryError, true);
          });
          env.rs.connect('somestring');
        }
      },

      {
        desc: "#connect sets the backend to remotestorage",
        run: function(env, test) {
          localStorage = {};
          env.rs.connect('user@ho.st');
          test.assert(localStorage, {'remotestorage:backend': 'remotestorage'});
        }
      },

      {
<<<<<<< HEAD
        desc: "#disconnect fires disconnected",
=======
        desc: "#disconnect fires disconnected ",
>>>>>>> 102a1493
        run: function(env, test) {
          env.rs.on('disconnected', function() {
            test.done();
          });
          env.rs.disconnect();
        }
      },

      {
        desc: "remote connected fires connected",
        run: function(env, test) {
          env.rs.on('connected', function() {
            test.done();
          });
          env.rs.remote._emit('connected');
        }
      },

      {
        desc: "remote not-connected fires not-connected",
        run: function(env, test) {
          env.rs.on('not-connected', function() {
            test.done();
          });
          env.rs.remote._emit('not-connected');
        }
      },

      {
        desc: "fires connected when remote already connected",
        run: function(env, test) {
          env.rs.on('connected', function() {
            test.done();
          });
          env.rs._init();
        }
      },

      {
        desc: "connected fires ready only once",
        run: function(env, test) {
          var times = 0;
          env.rs.on('ready', function(e) {
            test.assertAnd(times, 0);
            times++;
          });
          setTimeout(function() {
            env.rs.remote._emit('connected');
            env.rs.remote._emit('connected');
            env.rs.remote._emit('connected');
            env.rs.remote._emit('connected');
            setTimeout(function() {
              test.assert(times, 1);
            }, 10);
          }, 10);
        }
      },

      {
        desc: "#connect throws DiscoveryError on empty href",
        run: function(env, test) {
          env.rs.on('error', function(e) {
            test.assertAnd(e instanceof RemoteStorage.DiscoveryError, true);
            test.assertAnd(e.message, "Failed to contact storage server.", "wrong error message : "+e.message);
            test.done();
          });
          env.rs.connect('someone@somewhere');
        }
      },

      {
        desc: "#connect throws DiscoveryError on timeout of RemoteStorage.Discover",
        run: function(env, test) {
          env.rs.on('error', function(e) {
            test.assertAnd(e instanceof RemoteStorage.DiscoveryError, true);
            test.assertAnd(e.message, "No storage information found at that user address.", "wrong error message : "+e.message);
            test.done();
          });
          env.rs.connect("someone@timeout");
        }
      }
    ]
  });

  suites.push({
    name: "RemoteStorage",
    desc: "The global RemoteStorage namespace",
    setup: function(env, test) {
      require('./src/remotestorage');
      test.done();
    },

    beforeEach: function(env, test) {
      fakeLogs = [];
      test.done();
    },

    tests: [
      {
        desc: "exports the global RemoteStorage function",
        run: function(env, test) {
          test.assertType(global.RemoteStorage, 'function');
        }
      },

      {
        desc: "#log doesn't call console.log by default",
        run: function(env, test) {
          replaceConsoleLog();
          try {
            RemoteStorage.log('message');
            assertNoConsoleLog(test);
          } catch(e) {
            restoreConsoleLog();
            throw e;
          }
          restoreConsoleLog();
        }
      },

      {
        desc: "#log calls console.log, when _log is true",
        run: function(env, test) {
          replaceConsoleLog();
          try {
            RemoteStorage._log = true;
            RemoteStorage.log('foo', 'bar', 'baz');
            assertConsoleLog(test, 'foo', 'bar', 'baz');
          } catch(e) {
            restoreConsoleLog();
            RemoteStorage._log = false;
            throw e;
          }
          restoreConsoleLog();
        }
      }
    ]
  });

  return suites;
});<|MERGE_RESOLUTION|>--- conflicted
+++ resolved
@@ -184,11 +184,7 @@
       },
 
       {
-<<<<<<< HEAD
         desc: "#disconnect fires disconnected",
-=======
-        desc: "#disconnect fires disconnected ",
->>>>>>> 102a1493
         run: function(env, test) {
           env.rs.on('disconnected', function() {
             test.done();
