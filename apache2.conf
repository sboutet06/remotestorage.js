<VirtualHost *:80>
	ServerName example.com
<<<<<<< HEAD
	DocumentRoot /home/mich/Code
	<Location /unhosted/hive/storage/webdav/>
		Dav On
=======
	ServerAlias www.example.com

	DocumentRoot /var/www/my-unhosted-website/www
	<Directory /var/www/my-unhosted-website/www/>
		AllowOverride All
	</Directory>
	DAVLockDB /tmp/DavLock
	Alias /webdav /var/www/my-unhosted-website/dav
	<Location /webdav>
		DAV On
>>>>>>> c7078146
	</Location>
</VirtualHost>
<IfModule mod_ssl.c>
	<VirtualHost *:443>
		ServerName example.com
		DocumentRoot /home/mich/Code
		<Location /unhosted/hive/storage/webdav/>
			Dav On
		</Location>
		SSLEngine on
		SSLCertificateFile /root/ssl.crt
		SSLCertificateKeyFile /root/ssl.key
		SSLCertificateChainFile /root/sub.class1.server.ca.pem
	</VirtualHost>
</IfModule><|MERGE_RESOLUTION|>--- conflicted
+++ resolved
@@ -1,21 +1,9 @@
 <VirtualHost *:80>
 	ServerName example.com
-<<<<<<< HEAD
 	DocumentRoot /home/mich/Code
-	<Location /unhosted/hive/storage/webdav/>
-		Dav On
-=======
-	ServerAlias www.example.com
-
-	DocumentRoot /var/www/my-unhosted-website/www
-	<Directory /var/www/my-unhosted-website/www/>
-		AllowOverride All
-	</Directory>
-	DAVLockDB /tmp/DavLock
-	Alias /webdav /var/www/my-unhosted-website/dav
 	<Location /webdav>
 		DAV On
->>>>>>> c7078146
+		DAVLockDB /tmp/DavLock
 	</Location>
 </VirtualHost>
 <IfModule mod_ssl.c>
@@ -24,6 +12,7 @@
 		DocumentRoot /home/mich/Code
 		<Location /unhosted/hive/storage/webdav/>
 			Dav On
+			DAVLockDB /tmp/DavLock
 		</Location>
 		SSLEngine on
 		SSLCertificateFile /root/ssl.crt
