--- conflicted
+++ resolved
@@ -90,11 +90,7 @@
     console.log('rs_cleanup :P')
     if(haveLocalStorage){
       delete localStorage[SETTINGS_KEY];
-<<<<<<< HEAD
-      delete localStorage['remotestorage:backend']
-=======
       delete localStorage[RemoteStorage::BACKEND_KEY];
->>>>>>> 709231af
     }
   }
 })(this)