// Reusable utility functions


// wrapper to implement defer() functionality
Promise.defer = function () {
  var resolve, reject;
  var promise = new Promise(function() {
    resolve = arguments[0];
    reject = arguments[1];
  });
  return {
      resolve: resolve,
    reject: reject,
    promise: promise
  };
};


  /**
   * Function: fixArrayBuffers
   *
   * Takes an object and its copy as produced by the _deepClone function
   * below, and finds and fixes any ArrayBuffers that were cast to `{}` instead
   * of being cloned to new ArrayBuffers with the same content.
   *
   * It recurses into sub-objects, but skips arrays if they occur.
   */
  function fixArrayBuffers(srcObj, dstObj) {
    var field, srcArr, dstArr;
    if (typeof(srcObj) !== 'object' || Array.isArray(srcObj) || srcObj === null) {
      return;
    }
    for (field in srcObj) {
      if (typeof(srcObj[field]) === 'object' && srcObj[field] !== null) {
        if (srcObj[field].toString() === '[object ArrayBuffer]') {
          dstObj[field] = new ArrayBuffer(srcObj[field].byteLength);
          srcArr = new Int8Array(srcObj[field]);
          dstArr = new Int8Array(dstObj[field]);
          dstArr.set(srcArr);
        } else {
          fixArrayBuffers(srcObj[field], dstObj[field]);
        }
      }
    }
  }

  var util = {
    logError(error) {
      if (typeof(error) === 'string') {
        console.error(error);
      } else {
        console.error(error.message, error.stack);
      }
    },

    globalContext: (typeof(window) !== 'undefined' ? window : global),

    getGlobalContext () {
      return (typeof(window) !== 'undefined' ? window : global);
    },

    extend (target) {
      var sources = Array.prototype.slice.call(arguments, 1);
      sources.forEach(function (source) {
        for (var key in source) {
          target[key] = source[key];
        }
      });
      return target;
    },

    asyncEach (array, callback) {
      return this.asyncMap(array, callback).
        then(function () { return array; });
    },

    asyncMap (array, callback) {
      var pending = Promise.defer();
      var n = array.length, i = 0;
      var results = [], errors = [];

      function oneDone() {
        i++;
        if (i === n) {
          pending.resolve(results, errors);
        }
      }

      array.forEach(function (item, index) {
        var result;
        try {
          result = callback(item);
        } catch(exc) {
          oneDone();
          errors[index] = exc;
        }
        if (typeof(result) === 'object' && typeof(result.then) === 'function') {
          result.then(function (res) { results[index] = res; oneDone(); },
                      function (error) { errors[index] = error; oneDone(); });
        } else {
          oneDone();
          results[index] = result;
        }
      });

      return pending.promise;
    },

    containingFolder (path) {
      if (path === '') {
        return '/';
      }
      if (! path) {
        throw "Path not given!";
      }

      return path.replace(/\/+/g, '/').replace(/[^\/]+\/?$/, '');
    },

    isFolder (path) {
      return path.substr(-1) === '/';
    },

    isDocument (path) {
      return !util.isFolder(path);
    },

    baseName (path) {
      var parts = path.split('/');
      if (util.isFolder(path)) {
        return parts[parts.length-2]+'/';
      } else {
        return parts[parts.length-1];
      }
    },

    cleanPath (path) {
      return path.replace(/\/+/g, '/')
                 .split('/').map(encodeURIComponent).join('/')
                 .replace(/'/g, '%27');
    },

    bindAll (object) {
      for (var key in this) {
        if (typeof(object[key]) === 'function') {
          object[key] = object[key].bind(object);
        }
      }
    },

    equal (a, b, seen) {
      var key;
      seen = seen || [];

      if (typeof(a) !== typeof(b)) {
        return false;
      }

      if (typeof(a) === 'number' || typeof(a) === 'boolean' || typeof(a) === 'string') {
        return a === b;
      }

      if (typeof(a) === 'function') {
        return a.toString() === b.toString();
      }

      if (a instanceof ArrayBuffer && b instanceof ArrayBuffer) {
        // Without the following conversion the browsers wouldn't be able to
        // tell the ArrayBuffer instances apart.
        a = new Uint8Array(a);
        b = new Uint8Array(b);
      }

      // If this point has been reached, a and b are either arrays or objects.

      if (a instanceof Array) {
        if (a.length !== b.length) {
          return false;
        }

        for (var i = 0, c = a.length; i < c; i++) {
          if (!util.equal(a[i], b[i], seen)) {
            return false;
          }
        }
      } else {
        // Check that keys from a exist in b
        for (key in a) {
          if (a.hasOwnProperty(key) && !(key in b)) {
            return false;
          }
        }

        // Check that keys from b exist in a, and compare the values
        for (key in b) {
          if (!b.hasOwnProperty(key)) {
            continue;
          }

          if (!(key in a)) {
            return false;
          }

          var seenArg;

          if (typeof(b[key]) === 'object') {
            if (seen.indexOf(b[key]) >= 0) {
              // Circular reference, don't attempt to compare this object.
              // If nothing else returns false, the objects match.
              continue;
            }

            seenArg = seen.slice();
            seenArg.push(b[key]);
          }

          if (!util.equal(a[key], b[key], seenArg)) {
            return false;
          }
        }
      }

      return true;
    },

    equalObj (obj1, obj2) {
      console.warn('DEPRECATION WARNING: util.equalObj has been replaced by util.equal.');
      return util.equal(obj1, obj2);
    },

    deepClone (obj) {
      var clone;
      if (obj === undefined) {
        return undefined;
      } else {
        clone = JSON.parse(JSON.stringify(obj));
        fixArrayBuffers(obj, clone);
        return clone;
      }
    },

    pathsFromRoot (path) {
      var paths = [path];
      var parts = path.replace(/\/$/, '').split('/');

      while (parts.length > 1) {
        parts.pop();
        paths.push(parts.join('/')+'/');
      }
      return paths;
    },

    /* jshint ignore:start */
    md5sum (str) {
      //
      // http://www.myersdaily.org/joseph/javascript/md5.js
      //
      function md5cycle(x, k) {
        var a = x[0], b = x[1], c = x[2], d = x[3];

        a = ff(a, b, c, d, k[0], 7, -680876936);
        d = ff(d, a, b, c, k[1], 12, -389564586);
        c = ff(c, d, a, b, k[2], 17,  606105819);
        b = ff(b, c, d, a, k[3], 22, -1044525330);
        a = ff(a, b, c, d, k[4], 7, -176418897);
        d = ff(d, a, b, c, k[5], 12,  1200080426);
        c = ff(c, d, a, b, k[6], 17, -1473231341);
        b = ff(b, c, d, a, k[7], 22, -45705983);
        a = ff(a, b, c, d, k[8], 7,  1770035416);
        d = ff(d, a, b, c, k[9], 12, -1958414417);
        c = ff(c, d, a, b, k[10], 17, -42063);
        b = ff(b, c, d, a, k[11], 22, -1990404162);
        a = ff(a, b, c, d, k[12], 7,  1804603682);
        d = ff(d, a, b, c, k[13], 12, -40341101);
        c = ff(c, d, a, b, k[14], 17, -1502002290);
        b = ff(b, c, d, a, k[15], 22,  1236535329);

        a = gg(a, b, c, d, k[1], 5, -165796510);
        d = gg(d, a, b, c, k[6], 9, -1069501632);
        c = gg(c, d, a, b, k[11], 14,  643717713);
        b = gg(b, c, d, a, k[0], 20, -373897302);
        a = gg(a, b, c, d, k[5], 5, -701558691);
        d = gg(d, a, b, c, k[10], 9,  38016083);
        c = gg(c, d, a, b, k[15], 14, -660478335);
        b = gg(b, c, d, a, k[4], 20, -405537848);
        a = gg(a, b, c, d, k[9], 5,  568446438);
        d = gg(d, a, b, c, k[14], 9, -1019803690);
        c = gg(c, d, a, b, k[3], 14, -187363961);
        b = gg(b, c, d, a, k[8], 20,  1163531501);
        a = gg(a, b, c, d, k[13], 5, -1444681467);
        d = gg(d, a, b, c, k[2], 9, -51403784);
        c = gg(c, d, a, b, k[7], 14,  1735328473);
        b = gg(b, c, d, a, k[12], 20, -1926607734);

        a = hh(a, b, c, d, k[5], 4, -378558);
        d = hh(d, a, b, c, k[8], 11, -2022574463);
        c = hh(c, d, a, b, k[11], 16,  1839030562);
        b = hh(b, c, d, a, k[14], 23, -35309556);
        a = hh(a, b, c, d, k[1], 4, -1530992060);
        d = hh(d, a, b, c, k[4], 11,  1272893353);
        c = hh(c, d, a, b, k[7], 16, -155497632);
        b = hh(b, c, d, a, k[10], 23, -1094730640);
        a = hh(a, b, c, d, k[13], 4,  681279174);
        d = hh(d, a, b, c, k[0], 11, -358537222);
        c = hh(c, d, a, b, k[3], 16, -722521979);
        b = hh(b, c, d, a, k[6], 23,  76029189);
        a = hh(a, b, c, d, k[9], 4, -640364487);
        d = hh(d, a, b, c, k[12], 11, -421815835);
        c = hh(c, d, a, b, k[15], 16,  530742520);
        b = hh(b, c, d, a, k[2], 23, -995338651);

        a = ii(a, b, c, d, k[0], 6, -198630844);
        d = ii(d, a, b, c, k[7], 10,  1126891415);
        c = ii(c, d, a, b, k[14], 15, -1416354905);
        b = ii(b, c, d, a, k[5], 21, -57434055);
        a = ii(a, b, c, d, k[12], 6,  1700485571);
        d = ii(d, a, b, c, k[3], 10, -1894986606);
        c = ii(c, d, a, b, k[10], 15, -1051523);
        b = ii(b, c, d, a, k[1], 21, -2054922799);
        a = ii(a, b, c, d, k[8], 6,  1873313359);
        d = ii(d, a, b, c, k[15], 10, -30611744);
        c = ii(c, d, a, b, k[6], 15, -1560198380);
        b = ii(b, c, d, a, k[13], 21,  1309151649);
        a = ii(a, b, c, d, k[4], 6, -145523070);
        d = ii(d, a, b, c, k[11], 10, -1120210379);
        c = ii(c, d, a, b, k[2], 15,  718787259);
        b = ii(b, c, d, a, k[9], 21, -343485551);

        x[0] = add32(a, x[0]);
        x[1] = add32(b, x[1]);
        x[2] = add32(c, x[2]);
        x[3] = add32(d, x[3]);

      }

      function cmn(q, a, b, x, s, t) {
        a = add32(add32(a, q), add32(x, t));
        return add32((a << s) | (a >>> (32 - s)), b);
      }

      function ff(a, b, c, d, x, s, t) {
        return cmn((b & c) | ((~b) & d), a, b, x, s, t);
      }

      function gg(a, b, c, d, x, s, t) {
        return cmn((b & d) | (c & (~d)), a, b, x, s, t);
      }

      function hh(a, b, c, d, x, s, t) {
        return cmn(b ^ c ^ d, a, b, x, s, t);
      }

      function ii(a, b, c, d, x, s, t) {
        return cmn(c ^ (b | (~d)), a, b, x, s, t);
      }

      function md51(s) {
        txt = '';
        var n = s.length,
            state = [1732584193, -271733879, -1732584194, 271733878], i;
        for (i=64; i<=s.length; i+=64) {
          md5cycle(state, md5blk(s.substring(i-64, i)));
        }
        s = s.substring(i-64);
        var tail = [0,0,0,0, 0,0,0,0, 0,0,0,0, 0,0,0,0];
        for (i=0; i<s.length; i++)
          tail[i>>2] |= s.charCodeAt(i) << ((i%4) << 3);
        tail[i>>2] |= 0x80 << ((i%4) << 3);
        if (i > 55) {
          md5cycle(state, tail);
          for (i=0; i<16; i++) tail[i] = 0;
        }
        tail[14] = n*8;
        md5cycle(state, tail);
        return state;
      }

      function md5blk(s) {
        var md5blks = [], i;
        for (i=0; i<64; i+=4) {
          md5blks[i>>2] = s.charCodeAt(i) + (s.charCodeAt(i+1) << 8) + (s.charCodeAt(i+2) << 16) + (s.charCodeAt(i+3) << 24);
        }
        return md5blks;
      }

      var hex_chr = '0123456789abcdef'.split('');

      function rhex(n)
      {
        var s='', j=0;
        for(; j<4; j++)
          s += hex_chr[(n >> (j * 8 + 4)) & 0x0F] + hex_chr[(n >> (j * 8)) & 0x0F];
        return s;
      }

      function hex(x) {
        for (var i=0; i<x.length; i++)
          x[i] = rhex(x[i]);
        return x.join('');
      }

      function md5(s) {
        return hex(md51(s));
      }

      var add32 = function (a, b) {
        return (a + b) & 0xFFFFFFFF;
      };

      if (md5('hello') !== '5d41402abc4b2a76b9719d911017c592') {
        add32 = function (x, y) {
          var lsw = (x & 0xFFFF) + (y & 0xFFFF),
              msw = (x >> 16) + (y >> 16) + (lsw >> 16);
          return (msw << 16) | (lsw & 0xFFFF);
        };
      }

      return md5(str);
    },
    /* jshint ignore:end */


<<<<<<< HEAD
    localStorageAvailable () {
      const context = util.getGlobalContext();

      if (!('localStorage' in context)) { return false; }
=======
    localStorageAvailable: function() {
      if (!('localStorage' in global)) { return false; }
>>>>>>> 24df2a33

      try {
        context.localStorage.setItem('rs-check', 1);
        context.localStorage.removeItem('rs-check');
        return true;
      } catch(error) {
        return false;
      }
    }

  };

  module.exports = util;<|MERGE_RESOLUTION|>--- conflicted
+++ resolved
@@ -420,15 +420,10 @@
     /* jshint ignore:end */
 
 
-<<<<<<< HEAD
     localStorageAvailable () {
       const context = util.getGlobalContext();
 
       if (!('localStorage' in context)) { return false; }
-=======
-    localStorageAvailable: function() {
-      if (!('localStorage' in global)) { return false; }
->>>>>>> 24df2a33
 
       try {
         context.localStorage.setItem('rs-check', 1);
