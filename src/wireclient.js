(function(global) {
  var RS = RemoteStorage;

  /**
   * Class: RemoteStorage.WireClient
   *
   * WireClient Interface
   * --------------------
   *
   * This file exposes a get/put/delete interface on top of XMLHttpRequest.
   * It requires to be configured with parameters about the remotestorage server to
   * connect to.
   * Each instance of WireClient is always associated with a single remotestorage
   * server and access token.
   *
   * Usually the WireClient instance can be accessed via `remoteStorage.remote`.
   *
   * This is the get/put/delete interface:
   *
   *   - #get() takes a path and optionally a ifNoneMatch option carrying a version
   *     string to check. It returns a promise that will be fulfilled with the HTTP
   *     response status, the response body, the MIME type as returned in the
   *     'Content-Type' header and the current revision, as returned in the 'ETag'
   *     header.
   *   - #put() takes a path, the request body and a content type string. It also
   *     accepts the ifMatch and ifNoneMatch options, that map to the If-Match and
   *     If-None-Match headers respectively. See the remotestorage-01 specification
   *     for details on handling these headers. It returns a promise, fulfilled with
   *     the same values as the one for #get().
   *   - #delete() takes a path and the ifMatch option as well. It returns a promise
   *     fulfilled with the same values as the one for #get().
   *
   * In addition to this, the WireClient has some compatibility features to work with
   * remotestorage 2012.04 compatible storages. For example it will cache revisions
   * from folder listings in-memory and return them accordingly as the "revision"
   * parameter in response to #get() requests. Similarly it will return 404 when it
   * receives an empty folder listing, to mimic remotestorage-01 behavior. Note
   * that it is not always possible to know the revision beforehand, hence it may
   * be undefined at times (especially for caching-roots).
   */

  var hasLocalStorage;
  var SETTINGS_KEY = "remotestorage:wireclient";

  var API_2012 = 1, API_00 = 2, API_01 = 3, API_02 = 4, API_HEAD = 5;

  var STORAGE_APIS = {
    'draft-dejong-remotestorage-00': API_00,
    'draft-dejong-remotestorage-01': API_01,
    'draft-dejong-remotestorage-02': API_02,
    'https://www.w3.org/community/rww/wiki/read-write-web-00#simple': API_2012
  };

  var isArrayBufferView;

  if (typeof(ArrayBufferView) === 'function') {
    isArrayBufferView = function(object) { return object && (object instanceof ArrayBufferView); };
  } else {
    var arrayBufferViews = [
      Int8Array, Uint8Array, Int16Array, Uint16Array,
      Int32Array, Uint32Array, Float32Array, Float64Array
    ];
    isArrayBufferView = function(object) {
      for (var i=0;i<8;i++) {
        if (object instanceof arrayBufferViews[i]) {
          return true;
        }
      }
      return false;
    };
  }

  function request(method, uri, token, headers, body, getEtag, fakeRevision) {
    if ((method === 'PUT' || method === 'DELETE') && uri[uri.length - 1] === '/') {
      throw "Don't " + method + " on folders!";
    }

    var promise = promising();
    var revision;

    headers['Authorization'] = 'Bearer ' + token;

    RS.WireClient.request(method, uri, {
      body: body,
      headers: headers
    }, function(error, response) {
      if (error) {
        promise.reject(error);
      } else {
        if ([401, 403, 404, 412].indexOf(response.status) >= 0) {
          promise.fulfill(response.status);
        } else if ([201, 204, 304].indexOf(response.status) >= 0 ||
                   (response.status === 200 && method !== 'GET')) {
          revision = response.getResponseHeader('ETag');
          promise.fulfill(response.status, undefined, undefined, revision);
        } else {
          var mimeType = response.getResponseHeader('Content-Type');
          var body;
          if (getEtag) {
            revision = response.getResponseHeader('ETag');
          } else {
            revision = response.status === 200 ? fakeRevision : undefined;
          }

          if ((! mimeType) || mimeType.match(/charset=binary/)) {
            RS.WireClient.readBinaryData(response.response, mimeType, function(result) {
              promise.fulfill(response.status, result, mimeType, revision);
            });
          } else {
            if (mimeType && mimeType.match(/^application\/json/)) {
              body = JSON.parse(response.responseText);
            } else {
              body = response.responseText;
            }
            promise.fulfill(response.status, body, mimeType, revision);
          }
        }
      }
    });
    return promise;
  }

  function readBinaryData(content, mimeType, callback) {
    var blob = new Blob([content], { type: mimeType });
    var reader = new FileReader();
    reader.addEventListener("loadend", function() {
      callback(reader.result); // reader.result contains the contents of blob as a typed array
    });
    reader.readAsArrayBuffer(blob);
  }

  function cleanPath(path) {
    return path.replace(/\/+/g, '/').split('/').map(encodeURIComponent).join('/');
  }

  function isFolder(path) {
    return (path.substr(-1) === '/');
  }

  function isFolderDescription(body) {
    return ((body['@context'] === 'http://remotestorage.io/spec/folder-description')
             && (typeof(body['items']) === 'object'));
  }

  var onErrorCb;

  /**
   * Class : RemoteStorage.WireClient
   **/
  RS.WireClient = function(rs) {
    this.connected = false;
    /**
     * Event: change
     *   never fired for some reason
     *
     * Event: connected
     *   fired when the wireclient connect method realizes that it is
     *   in posession of a token and a href
     **/
    RS.eventHandling(this, 'change', 'connected');

    onErrorCb = function(error){
      if (error instanceof RemoteStorage.Unauthorized) {
        this.configure(undefined, undefined, undefined, null);
      }
    }.bind(this);
    rs.on('error', onErrorCb);
    if (hasLocalStorage) {
      var settings;
      try { settings = JSON.parse(localStorage[SETTINGS_KEY]); } catch(e) {}
      if (settings) {
        setTimeout(function() {
          this.configure(settings.userAddress, settings.href, settings.storageApi, settings.token);
        }.bind(this), 0);
      }
    }

    this._revisionCache = {};

    if (this.connected) {
      setTimeout(this._emit.bind(this), 0, 'connected');
    }
  };

  RS.WireClient.REQUEST_TIMEOUT = 30000;

  RS.WireClient.prototype = {
    /**
     * Property: token
     *
     * Holds the bearer token of this WireClient, as obtained in the OAuth dance
     *
     * Example:
     *   (start code)
     *
     *   remoteStorage.remote.token
     *   // -> 'DEADBEEF01=='
     */

    /**
     * Property: href
     *
     * Holds the server's base URL, as obtained in the Webfinger discovery
     *
     * Example:
     *   (start code)
     *
     *   remoteStorage.remote.href
     *   // -> 'https://storage.example.com/users/jblogg/'
     */

    /**
     * Property: storageApi
     *
     * Holds the spec version the server claims to be compatible with
     *
     * Example:
     *   (start code)
     *
     *   remoteStorage.remote.storageApi
     *   // -> 'draft-dejong-remotestorage-01'
     */

    configure: function(userAddress, href, storageApi, token) {
      if (typeof(userAddress) !== 'undefined') {
        this.userAddress = userAddress;
      }
      if (typeof(href) !== 'undefined') {
        this.href = href;
      }
      if (typeof(storageApi) !== 'undefined') {
        this.storageApi = storageApi;
      }
      if (typeof(token) !== 'undefined') {
        this.token = token;
      }
      if (typeof(this.storageApi) !== 'undefined') {
        this._storageApi = STORAGE_APIS[this.storageApi] || API_HEAD;
        this.supportsRevs = this._storageApi >= API_00;
      }
      if (this.href && this.token) {
        this.connected = true;
        this._emit('connected');
      } else {
        this.connected = false;
      }
      if (hasLocalStorage) {
        localStorage[SETTINGS_KEY] = JSON.stringify({
          userAddress: this.userAddress,
          href: this.href,
          token: this.token,
          storageApi: this.storageApi
        });
      }
      RS.WireClient.configureHooks.forEach(function(hook) {
        hook.call(this);
      }.bind(this));
    },

    get: function(path, options) {
      if (!this.connected) {
        throw new Error("not connected (path: " + path + ")");
      }
      if (!options) { options = {}; }
      var headers = {};
      if (this.supportsRevs) {
        if (options.ifNoneMatch) {
          headers['If-None-Match'] = options.ifNoneMatch;
        }
      } else if (options.ifNoneMatch) {
        var oldRev = this._revisionCache[path];
      }
      var promise = request('GET', this.href + cleanPath(path), this.token, headers,
                            undefined, this.supportsRevs, this._revisionCache[path]);
      if (!isFolder(path)) {
        return promise;
      } else {
        return promise.then(function(status, body, contentType, revision) {
          var listing = {};

          // New folder listing received
          if (status === 200 && typeof(body) === 'object') {
            // Empty folder listing of any spec
            if (Object.keys(body).length === 0) {
              status = 404;
            }
            // >= 02 spec
            else if (isFolderDescription(body)) {
              for (var item in body.items) {
                this._revisionCache[path + item] = body.items[item].ETag;
              }
              listing = body.items;
            }
            // < 02 spec
            else {
              Object.keys(body).forEach(function(key){
                this._revisionCache[path + key] = body[key];
                listing[key] = {"ETag": body[key]};
              }.bind(this));
            }
            return promising().fulfill(status, listing, contentType, revision);
          }
<<<<<<< HEAD
          // No directory listing received
          else if (status === 404) {
            return promising().fulfill(404);
          }
          // Cached directory listing received
=======
          // Cached folder listing received
>>>>>>> c5fa33b3
          else if (status === 304) {
            return promising().fulfill(status, body, contentType, revision);
          }
          // Faulty folder listing received
          else {
            var error = new Error("Received faulty folder response for: "+path);
            return promising().reject(error);
          }
        }.bind(this));
      }
    },

    put: function(path, body, contentType, options) {
      if (!this.connected) {
        throw new Error("not connected (path: " + path + ")");
      }
      if (!options) { options = {}; }
      if (!contentType.match(/charset=/)) {
        contentType += '; charset=' + ((body instanceof ArrayBuffer || isArrayBufferView(body)) ? 'binary' : 'utf-8');
      }
      var headers = { 'Content-Type': contentType };
      if (this.supportsRevs) {
        if (options.ifMatch) {
          headers['If-Match'] = options.ifMatch;
        }
        if (options.ifNoneMatch) {
          headers['If-None-Match'] = options.ifNoneMatch;
        }
      }
      return request('PUT', this.href + cleanPath(path), this.token,
                     headers, body, this.supportsRevs);
    },

    'delete': function(path, options) {
      if (!this.connected) {
        throw new Error("not connected (path: " + path + ")");
      }
      if (!options) { options = {}; }
      var headers = {};
      if (this.supportsRevs) {
        if (options.ifMatch) {
          headers['If-Match'] = options.ifMatch;
        }
      }
      return request('DELETE', this.href + cleanPath(path), this.token,
                     headers,
                     undefined, this.supportsRevs);
    }
  };

  // Shared cleanPath used by Dropbox
  RS.WireClient.cleanPath = cleanPath;

  // Shared isArrayBufferView used by WireClient and Dropbox
  RS.WireClient.isArrayBufferView = isArrayBufferView;

  RS.WireClient.readBinaryData = readBinaryData;

  // Shared request function used by WireClient, GoogleDrive and Dropbox.
  RS.WireClient.request = function(method, url, options, callback) {
    RemoteStorage.log(method, url);

    callback = callback.bind(this);

    var timedOut = false;

    var timer = setTimeout(function() {
      timedOut = true;
      callback('timeout');
    }, RS.WireClient.REQUEST_TIMEOUT);

    var xhr = new XMLHttpRequest();
    xhr.open(method, url, true);

    if (options.responseType) {
      xhr.responseType = options.responseType;
    }
    if (options.headers) {
      for (var key in options.headers) {
        xhr.setRequestHeader(key, options.headers[key]);
      }
    }

    xhr.onload = function() {
      if (timedOut) { return; }
      clearTimeout(timer);
      callback(null, xhr);
    };

    xhr.onerror = function(error) {
      if (timedOut) { return; }
      clearTimeout(timer);
      callback(error);
    };

    var body = options.body;

    if (typeof(body) === 'object') {
      if (isArrayBufferView(body)) {
        /* alright. */
        //FIXME empty block
      }
      else if (body instanceof ArrayBuffer) {
        body = new Uint8Array(body);
      } else {
        body = JSON.stringify(body);
      }
    }
    xhr.send(body);
  };

  Object.defineProperty(RemoteStorage.WireClient.prototype, 'storageType', {
    get: function() {
      if (this.storageApi) {
        var spec = this.storageApi.match(/draft-dejong-(remotestorage-\d\d)/);
        return spec ? spec[1] : '2012.04';
      }
    }
  });

  RS.WireClient.configureHooks = [];

  RS.WireClient._rs_init = function(remoteStorage) {
    hasLocalStorage = remoteStorage.localStorageAvailable();
    remoteStorage.remote = new RS.WireClient(remoteStorage);
  };

  RS.WireClient._rs_supported = function() {
    return !! global.XMLHttpRequest;
  };

  RS.WireClient._rs_cleanup = function(remoteStorage){
    if (hasLocalStorage){
      delete localStorage[SETTINGS_KEY];
    }
    remoteStorage.removeEventListener('error', onErrorCb);
  };

})(typeof(window) !== 'undefined' ? window : global);<|MERGE_RESOLUTION|>--- conflicted
+++ resolved
@@ -300,15 +300,11 @@
             }
             return promising().fulfill(status, listing, contentType, revision);
           }
-<<<<<<< HEAD
-          // No directory listing received
+          // No folder listing received
           else if (status === 404) {
             return promising().fulfill(404);
           }
-          // Cached directory listing received
-=======
           // Cached folder listing received
->>>>>>> c5fa33b3
           else if (status === 304) {
             return promising().fulfill(status, body, contentType, revision);
           }
