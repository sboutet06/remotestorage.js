
  /**
   * Class: GoogleDrive
   *
   * WORK IN PROGRESS, NOT RECOMMENDED FOR PRODUCTION USE
   *
   * To use this backend, you need to specify the app's client ID like so:
   *
   * (start code)
   *
   * remoteStorage.setApiKeys('googledrive', {
   *   clientId: 'your-client-id'
   * });
   *
   * (end code)
   *
   * An client ID can be obtained by registering your app in the Google
   * Developers Console: https://developers.google.com/drive/web/auth/web-client
   *
   * Docs: https://developers.google.com/drive/web/auth/web-client#create_a_client_id_and_client_secret
   **/

  var Authorize = require('./authorize');
  var WireClient = require('./wireclient');
  var eventHandling = require('./eventhandling');
  var util = require('./util');

  var BASE_URL = 'https://www.googleapis.com';
  var AUTH_URL = 'https://accounts.google.com/o/oauth2/auth';
  var AUTH_SCOPE = 'https://www.googleapis.com/auth/drive';
  var SETTINGS_KEY = 'remotestorage:googledrive';

  var GD_DIR_MIME_TYPE = 'application/vnd.google-apps.folder';
  var RS_DIR_MIME_TYPE = 'application/json; charset=UTF-8';

<<<<<<< HEAD
  var isFolder = util.isFolder;
=======
  var isFolder = RemoteStorage.util.isFolder;
  var hasLocalStorage;
>>>>>>> cc631622

  function buildQueryString(params) {
    return Object.keys(params).map(function (key) {
      return encodeURIComponent(key) + '=' + encodeURIComponent(params[key]);
    }).join('&');
  }

  function fileNameFromMeta(meta) {
    return encodeURIComponent(meta.title) + (meta.mimeType === GD_DIR_MIME_TYPE ? '/' : '');
  }

  function metaTitleFromFileName(filename) {
    if (filename.substr(-1) === '/') {
      filename = filename.substr(0, filename.length - 1);
    }
    return decodeURIComponent(filename);
  }

  function parentPath(path) {
    return path.replace(/[^\/]+\/?$/, '');
  }

  function baseName(path) {
    var parts = path.split('/');
    if (path.substr(-1) === '/') {
      return parts[parts.length-2]+'/';
    } else {
      return parts[parts.length-1];
    }
  }

  var Cache = function (maxAge) {
    this.maxAge = maxAge;
    this._items = {};
  };

  Cache.prototype = {
    get: function (key) {
      var item = this._items[key];
      var now = new Date().getTime();
      return (item && item.t >= (now - this.maxAge)) ? item.v : undefined;
    },

    set: function (key, value) {
      this._items[key] = {
        v: value,
        t: new Date().getTime()
      };
    }
  };

  var GoogleDrive = function (remoteStorage, clientId) {

    eventHandling(this, 'change', 'connected', 'wire-busy', 'wire-done', 'not-connected');

    this.rs = remoteStorage;
    this.clientId = clientId;

    this._fileIdCache = new Cache(60 * 5); // ids expire after 5 minutes (is this a good idea?)

    hasLocalStorage = RemoteStorage.util.localStorageAvailable();

    if (hasLocalStorage){
      var settings;
      try {
        settings = JSON.parse(localStorage.getItem(SETTINGS_KEY));
      } catch(e){}
      if (settings) {
        this.configure(settings);
      }
    }

  };

  GoogleDrive.prototype = {
    connected: false,
    online: true,

    configure: function (settings) { // Settings parameter compatible with WireClient
      // We only update this.userAddress if settings.userAddress is set to a string or to null
      if (typeof settings.userAddress !== 'undefined') { this.userAddress = settings.userAddress; }
      // Same for this.token. If only one of these two is set, we leave the other one at its existing value
      if (typeof settings.token !== 'undefined') { this.token = settings.token; }

      var writeSettingsToCache = function() {
        if (hasLocalStorage) {
          localStorage.setItem(SETTINGS_KEY, JSON.stringify({
            userAddress: this.userAddress,
            token: this.token
          }));
        }
      };

      var handleError = function() {
        this.connected = false;
        delete this.token;
        if (hasLocalStorage) {
          localStorage.removeItem(SETTINGS_KEY);
        }
      };

      if (this.token) {
        this.connected = true;

        if (this.userAddress) {
          this._emit('connected');
          writeSettingsToCache.apply(this);
        } else {
          this.info().then(function(info) {
            this.userAddress = info.user.emailAddress;
            this.rs.widget.view.setUserAddress(this.userAddress);
            this._emit('connected');
            writeSettingsToCache.apply(this);
          }.bind(this)).catch(function() {
            handleError.apply(this);
            this.rs._emit('error', new Error('Could not fetch user info.'));
          }.bind(this));
        }
      } else {
        handleError.apply(this);
      }
    },

    connect: function () {
      this.rs.setBackend('googledrive');
      Authorize(this.rs, AUTH_URL, AUTH_SCOPE, String(Authorize.getLocation()), this.clientId);
    },

    stopWaitingForToken: function () {
      if (!this.connected) {
        this._emit('not-connected');
      }
    },

    get: function (path, options) {
      if (path.substr(-1) === '/') {
        return this._getFolder(path, options);
      } else {
        return this._getFile(path, options);
      }
    },

    put: function (path, body, contentType, options) {
      var self = this;
      function putDone(response) {
        if (response.status >= 200 && response.status < 300) {
          var meta = JSON.parse(response.responseText);
          var etagWithoutQuotes = meta.etag.substring(1, meta.etag.length-1);
          return Promise.resolve({statusCode: 200, contentType: meta.mimeType, revision: etagWithoutQuotes});
        } else if (response.status === 412) {
          return Promise.resolve({statusCode: 412, revision: 'conflict'});
        } else {
          return Promise.reject("PUT failed with status " + response.status + " (" + response.responseText + ")");
        }
      }
      return self._getFileId(path).then(function (id) {
        if (id) {
          if (options && (options.ifNoneMatch === '*')) {
            return putDone({ status: 412 });
          }
          return self._updateFile(id, path, body, contentType, options).then(putDone);
        } else {
          return self._createFile(path, body, contentType, options).then(putDone);
        }
      });
    },

    'delete': function (path, options) {
      var self = this;
      return self._getFileId(path).then(function (id) {
        if (!id) {
          // File doesn't exist. Ignore.
          return Promise.resolve({statusCode: 200});
        }

        return self._getMeta(id).then(function (meta) {
          var etagWithoutQuotes;
          if ((typeof meta === 'object') && (typeof meta.etag === 'string')) {
            etagWithoutQuotes = meta.etag.substring(1, meta.etag.length-1);
          }
          if (options && options.ifMatch && (options.ifMatch !== etagWithoutQuotes)) {
            return {statusCode: 412, revision: etagWithoutQuotes};
          }

          return self._request('DELETE', BASE_URL + '/drive/v2/files/' + id, {}).then(function (response) {
            if (response.status === 200 || response.status === 204) {
              return {statusCode: 200};
            } else {
              return Promise.reject("Delete failed: " + response.status + " (" + response.responseText + ")");
            }
          });
        });
      });
    },

    /**
     * Method: info
     *
     * Fetches the user's info from Google and returns a promise for it.
     *
     * Returns:
     *
     *   A promise to the user's info
     */
    info: function () {
      var url = BASE_URL + '/drive/v2/about?fields=user';
      // requesting user info(mainly for userAdress)
      return this._request('GET', url, {}).then(function (resp){
        try {
          var info = JSON.parse(resp.responseText);
          return Promise.resolve(info);
        } catch (e) {
          return Promise.reject(e);
        }
      });
    },

    _updateFile: function (id, path, body, contentType, options) {
      var self = this;
      var metadata = {
        mimeType: contentType
      };
      var headers = {
        'Content-Type': 'application/json; charset=UTF-8'
      };

      if (options && options.ifMatch) {
        headers['If-Match'] = '"' + options.ifMatch + '"';
      }

      return self._request('PUT', BASE_URL + '/upload/drive/v2/files/' + id + '?uploadType=resumable', {
        body: JSON.stringify(metadata),
        headers: headers
      }).then(function (response) {
        if (response.status === 412) {
          return (response);
        } else {
          return self._request('PUT', response.getResponseHeader('Location'), {
            body: contentType.match(/^application\/json/) ? JSON.stringify(body) : body
          });
        }
      });
    },

    _createFile: function (path, body, contentType, options) {
      var self = this;
      return self._getParentId(path).then(function (parentId) {
        var fileName = baseName(path);
        var metadata = {
          title: metaTitleFromFileName(fileName),
          mimeType: contentType,
          parents: [{
            kind: "drive#fileLink",
            id: parentId
          }]
        };
        return self._request('POST', BASE_URL + '/upload/drive/v2/files?uploadType=resumable', {
          body: JSON.stringify(metadata),
          headers: {
            'Content-Type': 'application/json; charset=UTF-8'
          }
        }).then(function (response) {
          return self._request('POST', response.getResponseHeader('Location'), {
            body: contentType.match(/^application\/json/) ? JSON.stringify(body) : body
          });
        });
      });
    },

    _getFile: function (path, options) {
      var self = this;
      return self._getFileId(path).then(function (id) {
        return self._getMeta(id).then(function (meta) {
          var etagWithoutQuotes;
          if (typeof(meta) === 'object' && typeof(meta.etag) === 'string') {
            etagWithoutQuotes = meta.etag.substring(1, meta.etag.length-1);
          }

          if (options && options.ifNoneMatch && (etagWithoutQuotes === options.ifNoneMatch)) {
            return Promise.resolve({statusCode: 304});
          }

          var options2 = {};
          if (!meta.downloadUrl) {
            if (meta.exportLinks && meta.exportLinks['text/html']) {
              // Documents that were generated inside GoogleDocs have no
              // downloadUrl, but you can export them to text/html instead:
              meta.mimeType += ';export=text/html';
              meta.downloadUrl = meta.exportLinks['text/html'];
            } else {
              // empty file
              return Promise.resolve({statusCode: 200, body: '', contentType: meta.mimeType, revision: etagWithoutQuotes});
            }
          }

          if (meta.mimeType.match(/charset=binary/)) {
            options2.responseType = 'blob';
          }
          return self._request('GET', meta.downloadUrl, options2).then(function (response) {
            var body = response.response;
            if (meta.mimeType.match(/^application\/json/)) {
              try {
                body = JSON.parse(body);
              } catch(e) {}
            }
            return Promise.resolve({statusCode: 200, body: body, contentType: meta.mimeType, revision: etagWithoutQuotes});
          });
        });
      });
    },

    _getFolder: function (path, options) {
      var self = this;
      return self._getFileId(path).then(function (id) {
        var query, fields, data, etagWithoutQuotes, itemsMap;
        if (! id) {
          return Promise.resolve({statusCode: 404});
        }

        query = '\'' + id + '\' in parents';
        fields = 'items(downloadUrl,etag,fileSize,id,mimeType,title)';
        return self._request('GET', BASE_URL + '/drive/v2/files?'
            + 'q=' + encodeURIComponent(query)
            + '&fields=' + encodeURIComponent(fields)
            + '&maxResults=1000',
            {})
        .then(function (response) {
          if (response.status !== 200) {
            return Promise.reject('request failed or something: ' + response.status);
          }

          try {
            data = JSON.parse(response.responseText);
          } catch(e) {
            return Promise.reject('non-JSON response from GoogleDrive');
          }

          itemsMap = {};
          for (var i = 0, len = data.items.length; i < len; i++) {
            etagWithoutQuotes = data.items[i].etag.substring(1, data.items[i].etag.length-1);
            if (data.items[i].mimeType === GD_DIR_MIME_TYPE) {
              self._fileIdCache.set(path + data.items[i].title + '/', data.items[i].id);
              itemsMap[data.items[i].title + '/'] = {
                ETag: etagWithoutQuotes
              };
            } else {
              self._fileIdCache.set(path + data.items[i].title, data.items[i].id);
              itemsMap[data.items[i].title] = {
                ETag: etagWithoutQuotes,
                'Content-Type': data.items[i].mimeType,
                'Content-Length': data.items[i].fileSize
              };
            }
          }
          // FIXME: add revision of folder!
          return Promise.resolve({statusCode: 200, body: itemsMap, contentType: RS_DIR_MIME_TYPE, revision: undefined});
        });
      });
    },

    _getParentId: function (path) {
      var foldername = parentPath(path);
      var self = this;
      return self._getFileId(foldername).then(function (parentId) {
        if (parentId) {
          return Promise.resolve(parentId);
        } else {
          return self._createFolder(foldername);
        }
      });
    },

    _createFolder: function (path) {
      var self = this;
      return self._getParentId(path).then(function (parentId) {
        return self._request('POST', BASE_URL + '/drive/v2/files', {
          body: JSON.stringify({
            title: metaTitleFromFileName(baseName(path)),
            mimeType: GD_DIR_MIME_TYPE,
            parents: [{
              id: parentId
            }]
          }),
          headers: {
            'Content-Type': 'application/json; charset=UTF-8'
          }
        }).then(function (response) {
          var meta = JSON.parse(response.responseText);
          return Promise.resolve(meta.id);
        });
      });
    },

    _getFileId: function (path) {
      var self = this;
      var id;
      if (path === '/') {
        // "root" is a special alias for the fileId of the root folder
        return Promise.resolve('root');
      } else if ((id = this._fileIdCache.get(path))) {
        // id is cached.
        return Promise.resolve(id);
      }
      // id is not cached (or file doesn't exist).
      // load parent folder listing to propagate / update id cache.
      return self._getFolder(parentPath(path)).then(function () {
        id = self._fileIdCache.get(path);
        if (!id) {
          if (path.substr(-1) === '/') {
            return self._createFolder(path).then(function () {
              return self._getFileId(path);
            });
          } else {
            return Promise.resolve();
          }
          return;
        }
        return Promise.resolve(id);
      });
    },

    _getMeta: function (id) {
      return this._request('GET', BASE_URL + '/drive/v2/files/' + id, {}).then(function (response) {
        if (response.status === 200) {
          return Promise.resolve(JSON.parse(response.responseText));
        } else {
          return Promise.reject("request (getting metadata for " + id + ") failed with status: " + response.status);
        }
      });
    },

    /**
     * Method: info
     *
     * Fetches the user's info from dropbox and returns a promise for it.
     *
     * Returns:
     *
     *   A promise to the user's info
     */
    info: function () {
      var url = BASE_URL + '/drive/v2/about';
      // requesting user info(mainly for userAdress)
      return this._request('GET', url, {}).then(function (resp){
        try {
          var info = JSON.parse(resp.responseText);
          return Promise.resolve(info);
        } catch (e) {
          return Promise.reject(e);
        }
      });
    },


    _request: function (method, url, options) {
      var self = this;

      if (! options.headers) { options.headers = {}; }
      options.headers['Authorization'] = 'Bearer ' + self.token;

      this._emit('wire-busy', {
        method: method,
        isFolder: isFolder(url)
      });

      return WireClient.request.call(this, method, url, options).then(function(xhr) {
        // Google tokens expire from time to time...
        if (xhr && xhr.status === 401) {
          self.connect();
          return;
        } else {
          if (!self.online) {
            self.online = true;
            self.rs._emit('network-online');
          }
          self._emit('wire-done', {
            method: method,
            isFolder: isFolder(url),
            success: true
          });

          return Promise.resolve(xhr);
        }
      }, function(error) {
        if (self.online) {
          self.online = false;
          self.rs._emit('network-offline');
        }
        self._emit('wire-done', {
          method: method,
          isFolder: isFolder(url),
          success: false
        });

        return Promise.reject(error);
      });
    }
  };

  GoogleDrive._rs_init = function (remoteStorage) {
    var config = remoteStorage.apiKeys.googledrive;
    if (config) {
      remoteStorage.googledrive = new GoogleDrive(remoteStorage, config.clientId);
      if (remoteStorage.backend === 'googledrive') {
        remoteStorage._origRemote = remoteStorage.remote;
        remoteStorage.remote = remoteStorage.googledrive;
      }
    }
  };

  GoogleDrive._rs_supported = function (rs) {
    return true;
  };

  GoogleDrive._rs_cleanup = function (remoteStorage) {
    remoteStorage.setBackend(undefined);
    if (remoteStorage._origRemote) {
      remoteStorage.remote = remoteStorage._origRemote;
      delete remoteStorage._origRemote;
    }
  };


  module.exports = GoogleDrive;<|MERGE_RESOLUTION|>--- conflicted
+++ resolved
@@ -33,12 +33,8 @@
   var GD_DIR_MIME_TYPE = 'application/vnd.google-apps.folder';
   var RS_DIR_MIME_TYPE = 'application/json; charset=UTF-8';
 
-<<<<<<< HEAD
   var isFolder = util.isFolder;
-=======
-  var isFolder = RemoteStorage.util.isFolder;
   var hasLocalStorage;
->>>>>>> cc631622
 
   function buildQueryString(params) {
     return Object.keys(params).map(function (key) {
@@ -99,7 +95,7 @@
 
     this._fileIdCache = new Cache(60 * 5); // ids expire after 5 minutes (is this a good idea?)
 
-    hasLocalStorage = RemoteStorage.util.localStorageAvailable();
+    hasLocalStorage = util.localStorageAvailable();
 
     if (hasLocalStorage){
       var settings;
