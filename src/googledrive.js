--- conflicted
+++ resolved
@@ -23,6 +23,7 @@
   var Authorize = require('./authorize');
   var WireClient = require('./wireclient');
   var eventHandling = require('./eventhandling');
+  var util = require('./util');
 
   var BASE_URL = 'https://www.googleapis.com';
   var AUTH_URL = 'https://accounts.google.com/o/oauth2/auth';
@@ -31,7 +32,7 @@
   var GD_DIR_MIME_TYPE = 'application/vnd.google-apps.folder';
   var RS_DIR_MIME_TYPE = 'application/json; charset=UTF-8';
 
-  var isFolder = RemoteStorage.util.isFolder;
+  var isFolder = util.isFolder;
 
   function buildQueryString(params) {
     return Object.keys(params).map(function (key) {
@@ -425,14 +426,11 @@
       if (! options.headers) { options.headers = {}; }
       options.headers['Authorization'] = 'Bearer ' + self.token;
 
-<<<<<<< HEAD
       this._emit('wire-busy', {
         method: method,
         isFolder: isFolder(url)
       });
 
-=======
->>>>>>> 0df96232
       return WireClient.request.call(this, method, url, options).then(function(xhr) {
         // Google tokens expire from time to time...
         if (xhr && xhr.status === 401) {
