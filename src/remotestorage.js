--- conflicted
+++ resolved
@@ -180,17 +180,11 @@
    * @param {string} [options.clientId] - client identifier (defaults to the
    *                                      origin of the redirectUri)
    */
-<<<<<<< HEAD
   authorize: function authorize (options) {
-    this.access.setStorageType(this.remote.storageType);
+    this.access.setStorageType(this.remote.storageApi);
     if (typeof options.scope === 'undefined') {
       options.scope = this.access.scopeParameter;
     }
-=======
-  authorize: function authorize(authURL, cordovaRedirectUri) {
-    this.access.setStorageType(this.remote.storageApi);
-    var scope = this.access.scopeParameter;
->>>>>>> edff0acf
 
     options.redirectUri = globalContext.cordova ? config.cordovaRedirectUri : String(Authorize.getLocation());
 
