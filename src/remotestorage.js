(function(global) {
  function logError(error) {
    if (typeof(error) === 'string') {
      console.error(error);
    } else {
      console.error(error.message, error.stack);
    }
  }

  function emitUnauthorized(status) {
    var args = Array.prototype.slice.call(arguments);
    if (status === 403  || status === 401) {
      this._emit('error', new RemoteStorage.Unauthorized());
    }
    var p = promising();
    return p.fulfill.apply(p,args);
  }

  function shareFirst(path) {
    return ( this.backend === 'dropbox' &&
             path.match(/^\/public\/.*[^\/]$/) );
  }

  var SyncedGetPutDelete = {
    get: function(path, maxAge) {
      var self = this;
      if (this.local) {
        return this.local.get(path, maxAge);
      } else {
        return this.remote.get(path);
      }
    },

    put: function(path, body, contentType) {
      if (shareFirst.bind(this)(path)) {
        return SyncedGetPutDelete._wrapBusyDone.call(this, this.remote.put(path, body, contentType));
      }
      else if (this.local) {
        return this.local.put(path, body, contentType);
      } else {
        return SyncedGetPutDelete._wrapBusyDone.call(this, this.remote.put(path, body, contentType));
      }
    },

    'delete': function(path) {
      if (this.local) {
        return this.local.delete(path);
      } else {
        return SyncedGetPutDelete._wrapBusyDone.call(this, this.remote.delete(path));
      }
    },

    _wrapBusyDone: function(result) {
      var self = this;
      this._emit('wire-busy');
      return result.then(function() {
        var promise = promising();
        self._emit('wire-done', { success: true });
        return promise.fulfill.apply(promise, arguments);
      }, function(err) {
        self._emit('wire-done', { success: false });
        throw err;
      });
    }
  };

  /**
   * Class: RemoteStorage
   *
   * Constructor for global remoteStorage object.
   *
   * This class primarily contains feature detection code and a global convenience API.
   *
   * Depending on which features are built in, it contains different attributes and
   * functions. See the individual features for more information.
   *
   */
  var RemoteStorage = function() {
    /**
     * Event: ready
     *
     * fired when ready
     **/
    /**
     * Event: not-connected
     *
     * fired when ready, but no storage connected ("anonymous mode")
     **/
    /**
     * Event: connected
     *
     * fired when a remote storage has been connected
     **/
    /**
     * Event: disconnected
     *
     * fired after disconnect
     **/
    /**
     * Event: disconnect
     *
     * deprecated, use disconnected instead
     **/
    /**
     * Event: error
     *
     * fired when an error occurs
     *
     * Arguments:
     * the error
     **/
    /**
     * Event: features-loaded
     *
     * fired when all features are loaded
     **/
    /**
     * Event: connecting
     *
     * fired before webfinger lookup
     **/
    /**
     * Event: authing
     *
     * fired before redirecting to the authing server
     **/
    /**
     * Event: wire-busy
     *
     * fired when a wire request starts
     *
     **/
    /**
     * Event: wire-done
     *
     * fired when a wire request completes
     *
     **/

    RemoteStorage.eventHandling(
<<<<<<< HEAD
      this, 'ready', 'disconnected', 'disconnect', 'error',
      'features-loaded', 'connecting', 'authing', 'wire-busy', 'wire-done'
=======
      this, 'ready', 'connected', 'disconnected', 'disconnect',
            'not-connected', 'conflict', 'error', 'features-loaded',
            'connecting', 'authing', 'wire-busy', 'wire-done'
>>>>>>> 102a1493
    );

    // pending get/put/delete calls.
    this._pending = [];

    this._setGPD({
      get: this._pendingGPD('get'),
      put: this._pendingGPD('put'),
      delete: this._pendingGPD('delete')
    });

    this._cleanups = [];

    this._pathHandlers = { change: {} };

    this.apiKeys = {};

    if (this.localStorageAvailable()) {
      try {
        this.apiKeys = JSON.parse(localStorage['remotestorage:api-keys']);
      } catch(exc) {
        // ignored
      }
      this.setBackend(localStorage['remotestorage:backend'] || 'remotestorage');
    }

    var origOn = this.on;

    this.on = function(eventName, handler) {
      if (eventName === 'ready' && this.remote.connected && this._allLoaded) {
        setTimeout(handler, 0);
      } else if (eventName === 'features-loaded' && this._allLoaded) {
        setTimeout(handler, 0);
      }
      return origOn.call(this, eventName, handler);
    };

    this._init();

    this.on('ready', function() {
      if (this.local) {
        setTimeout(this.local.fireInitial.bind(this.local), 0);
      }
    }.bind(this));
  };

  RemoteStorage.DiscoveryError = function(message) {
    Error.apply(this, arguments);
    this.message = message;
  };

  RemoteStorage.DiscoveryError.prototype = Object.create(Error.prototype);

  RemoteStorage.Unauthorized = function() { Error.apply(this, arguments); };
  RemoteStorage.Unauthorized.prototype = Object.create(Error.prototype);

  /**
   * Method: RemoteStorage.log
   *
   * Logging using console.log, when logging is enabled.
   */
  RemoteStorage.log = function() {
    if (RemoteStorage._log) {
      console.log.apply(console, arguments);
    }
  };


  RemoteStorage.prototype = {
    /**
     ** PUBLIC INTERFACE
     **/

    /**
     * Method: connect
     *
     * Connect to a remotestorage server.
     *
     * Parameters:
     *   userAddress - The user address (user@host) to connect to.
     *
     * Discovers the webfinger profile of the given user address and
     * initiates the OAuth dance.
     *
     * This method must be called *after* all required access has been claimed.
     *
     */
    connect: function(userAddress) {
      this.setBackend('remotestorage');
      if (userAddress.indexOf('@') < 0) {
        this._emit('error', new RemoteStorage.DiscoveryError("User adress doesn't contain an @."));
        return;
      }
      this.remote.configure(userAddress);
      this._emit('connecting');

      var discoveryTimeout = setTimeout(function() {
        this._emit('error', new RemoteStorage.DiscoveryError("No storage information found at that user address."));
      }.bind(this), 5000);

      RemoteStorage.Discover(userAddress, function(href, storageApi, authURL) {
        clearTimeout(discoveryTimeout);
        if (!href) {
          this._emit('error', new RemoteStorage.DiscoveryError("Failed to contact storage server."));
          return;
        }
        this._emit('authing');
        this.remote.configure(userAddress, href, storageApi);
        if (! this.remote.connected) {
          this.authorize(authURL);
        }
      }.bind(this));
    },

    /**
     * Method: disconnect
     *
     * "Disconnect" from remotestorage server to terminate current session.
     * This method clears all stored settings and deletes the entire local cache.
     *
     * Once the disconnect is complete, the "disconnected" event will be fired.
     * From that point on you can connect again (using <connect>).
     */
    disconnect: function() {
      if (this.remote) {
        this.remote.configure(null, null, null, null);
      }
      this._setGPD({
        get: this._pendingGPD('get'),
        put: this._pendingGPD('put'),
        delete: this._pendingGPD('delete')
      });
      var n = this._cleanups.length, i = 0;

      var oneDone = function() {
        i++;
        if (i >= n) {
          this._init();
          RemoteStorage.log('done cleaning up, emitting disconnected and disconnect events');
          this._emit('disconnected');
          this._emit('disconnect');// DEPRECATED?
        }
      }.bind(this);

      if (n > 0) {
        this._cleanups.forEach(function(cleanup) {
          var cleanupResult = cleanup(this);
          if (typeof(cleanup) === 'object' && typeof(cleanup.then) === 'function') {
            cleanupResult.then(oneDone);
          } else {
            oneDone();
          }
        }.bind(this));
      } else {
        oneDone();
      }
    },

    setBackend: function(what) {
      this.backend = what;
      if (this.localStorageAvailable()) {
        if (what) {
          localStorage['remotestorage:backend'] = what;
        } else {
          delete localStorage['remotestorage:backend'];
        }
      }
    },

    /**
     * Method: onChange
     *
     * Adds a 'change' event handler to the given path.
     * Whenever a 'change' happens (as determined by the backend, such
     * as <RemoteStorage.IndexedDB>) and the affected path is equal to
     * or below the given 'path', the given handler is called.
     *
     * You shouldn't need to use this method directly, but instead use
     * the "change" events provided by <RemoteStorage.BaseClient>.
     *
     * Parameters:
     *   path    - Absolute path to attach handler to.
     *   handler - Handler function.
     */
    onChange: function(path, handler) {
      if (! this._pathHandlers.change[path]) {
        this._pathHandlers.change[path] = [];
      }
      this._pathHandlers.change[path].push(handler);
    },

    /**
     * Method: enableLog
     *
     * enable logging
     */
    enableLog: function() {
      RemoteStorage._log = true;
    },

    /**
     * Method: disableLog
     *
     * disable logging
     */
    disableLog: function() {
      RemoteStorage._log = false;
    },

    /**
     * Method: log
     *
     * The same as <RemoteStorage.log>.
     */
    log: function() {
      RemoteStorage.log.apply(RemoteStorage, arguments);
    },

    setApiKeys: function(type, keys) {
      if (keys) {
        this.apiKeys[type] = keys;
      } else {
        delete this.apiKeys[type];
      }
      if (this.localStorageAvailable()) {
        localStorage['remotestorage:api-keys'] = JSON.stringify(this.apiKeys);
      }
    },

    /**
     ** INITIALIZATION
     **/

    _init: function() {
      var self = this,
          readyFired = false;

      function fireReady() {
        try {
          if (!readyFired) {
            self._emit('ready');
            readyFired = true;
          }
        } catch(e) {
          console.error("'ready' failed: ", e, e.stack);
          self._emit('error', e);
        }
      }

      this._loadFeatures(function(features) {
        this.log('all features loaded');
        this.local = features.local && new features.local();
        // this.remote set by WireClient._rs_init as lazy property on
        // RS.prototype

        if (this.local && this.remote) {
          this._setGPD(SyncedGetPutDelete, this);
          this._bindChange(this.local);
        } else if (this.remote) {
          this._setGPD(this.remote, this.remote);
        }

        if (this.remote) {
          this.remote.on('connected', function(){
            fireReady();
            self._emit('connected');
          });
          this.remote.on('not-connected', function(){
            fireReady();
            self._emit('not-connected');
          });
          if (this.remote.connected) {
            fireReady();
            self._emit('connected');
          }
        }

        this._collectCleanupFunctions();

        try {
          this._allLoaded = true;
          this._emit('features-loaded');
        } catch(exc) {
          logError(exc);
          this._emit('error', exc);
        }
        this._processPending();
      }.bind(this));
    },

    _collectCleanupFunctions: function() {
      for (var i=0; i < this.features.length; i++) {
        var cleanup = this.features[i].cleanup;
        if (typeof(cleanup) === 'function') {
          this._cleanups.push(cleanup);
        }
      }
    },

    /**
     ** FEATURE DETECTION
     **/
    _loadFeatures: function(callback) {
      var featureList = [
        'WireClient',
        'I18n',
        'Dropbox',
        'GoogleDrive',
        'Access',
        'Caching',
        'Discover',
        'Authorize',
        'Widget',
        'IndexedDB',
        'LocalStorage',
        'InMemoryStorage',
        'Sync',
        'BaseClient',
        'Env'
      ];
      var features = [];
      var featuresDone = 0;
      var self = this;

      function featureDone() {
        featuresDone++;
        if (featuresDone === featureList.length) {
          setTimeout(function() {
            features.caching = !!RemoteStorage.Caching;
            features.sync = !!RemoteStorage.Sync;
            [
              'IndexedDB',
              'LocalStorage',
              'InMemoryStorage'
            ].some(function(cachingLayer) {
              if (features.some(function(feature) { return feature.name === cachingLayer; })) {
                features.local = RemoteStorage[cachingLayer];
                return true;
              }
            });
            self.features = features;
            callback(features);
          }, 0);
        }
      }

      function featureInitializedCb(name) {
        return function() {
          self.log("[FEATURE "+name+"] initialized.");
          features.push( {
            name : name,
            init :  RemoteStorage[name]._rs_init,
            supported : true,
            cleanup : RemoteStorage[name]._rs_cleanup
          } );
          featureDone();
        };
      }

      function featureFailedCb(name) {
        return function(err) {
          self.log("[FEATURE "+name+"] initialization failed ( "+err+")");
          featureDone();
        };
      }

      function featureSupportedCb(name) {
        return function(success) {
          self.log("[FEATURE "+name+"]" + success ? "":" not"+" supported");
          if (!success) {
            featureDone();
          }
        };
      }

      featureList.forEach(function(featureName) {
        self.log("[FEATURE " + featureName + "] initializing...");
        var impl = RemoteStorage[featureName];
        var initializedCb = featureInitializedCb(featureName);
        var failedCb = featureFailedCb(featureName);
        var supportedCb = featureSupportedCb(featureName);

        if (impl && (!impl._rs_supported || impl._rs_supported())) {
          supportedCb(true);
          var initResult;
          try {
            initResult = impl._rs_init(self);
          } catch(e) {
            failedCb(e);
            return;
          }
          if (typeof(initResult) === 'object' && typeof(initResult.then) === 'function') {
            initResult.then(initializedCb, failedCb);
          } else {
            initializedCb();
          }
        } else {
          supportedCb(false);
        }
      });
    },

    localStorageAvailable: function() {
      try {
        return !!global.localStorage;
      } catch(error) {
        return false;
      }
    },

    /**
     ** GET/PUT/DELETE INTERFACE HELPERS
     **/

    _setGPD: function(impl, context) {
      function wrap(f) {
        return function() {
          return f.apply(context, arguments)
            .then(emitUnauthorized.bind(this));
        };
      }
      this.get = wrap(impl.get);
      this.put = wrap(impl.put);
      this.delete = wrap(impl.delete);
    },

    _pendingGPD: function(methodName) {
      return function() {
        var promise = promising();
        this._pending.push({
          method: methodName,
          args: Array.prototype.slice.call(arguments),
          promise: promise
        });
        return promise;
      }.bind(this);
    },

    _processPending: function() {
      this._pending.forEach(function(pending) {
        try {
          this[pending.method].apply(this, pending.args).then(pending.promise.fulfill, pending.promise.reject);
        } catch(e) {
          pending.promise.reject(e);
        }
      }.bind(this));
      this._pending = [];
    },

    /**
     ** CHANGE EVENT HANDLING
     **/

    _bindChange: function(object) {
      object.on('change', this._dispatchEvent.bind(this, 'change'));
    },

    _dispatchEvent: function(eventName, event) {
      for (var path in this._pathHandlers[eventName]) {
        var pl = path.length;
        var self = this;
        this._pathHandlers[eventName][path].forEach(function(handler) {
          if (event.path.substr(0, pl) === path) {
            var ev = {};
            for (var key in event) { ev[key] = event[key]; }
            ev.relativePath = event.path.replace(new RegExp('^' + path), '');
            try {
              handler(ev);
            } catch(e) {
              console.error("'change' handler failed: ", e, e.stack);
              self._emit('error', e);
            }
          }
        });
      }
    }
  };

  /**
   * Method: claimAccess
   *
   * High-level method to claim access on one or multiple scopes and enable
   * caching for them. WARNING: when using Caching control, use remoteStorage.access.claim instead,
   * see https://github.com/remotestorage/remotestorage.js/issues/380
   *
   * Examples:
   *   (start code)
   *     remoteStorage.claimAccess('foo', 'rw');
   *     // is equivalent to:
   *     remoteStorage.claimAccess({ foo: 'rw' });
   *
   *     // is equivalent to:
   *     remoteStorage.access.claim('foo', 'rw');
   *     remoteStorage.caching.enable('/foo/');
   *     remoteStorage.caching.enable('/public/foo/');
   *   (end code)
   */

  /**
   * Property: connected
   *
   * Boolean property indicating if remoteStorage is currently connected.
   */
  Object.defineProperty(RemoteStorage.prototype, 'connected', {
    get: function() {
      return this.remote.connected;
    }
  });

  /**
   * Property: access
   *
   * Tracking claimed access scopes. A <RemoteStorage.Access> instance.
   *
   *
   * Property: caching
   *
   * Caching settings. A <RemoteStorage.Caching> instance.
   *
   * (only available when caching is built in)
   *
   *
   * Property: remote
   *
   * Access to the remote backend used. Usually a <RemoteStorage.WireClient>.
   *
   *
   * Property: local
   *
   * Access to the local caching backend used.
   * Only available when caching is built in.
   * Usually either a <RemoteStorage.IndexedDB> or <RemoteStorage.LocalStorage>
   * instance.
   */
    
  /**
   ** reset
   **/
  RemoteStorage.prototype.reset = function() {
    indexedDB.deleteDatabase('remotestorage');
    localStorage.clear();
  };

  global.RemoteStorage = RemoteStorage;

})(typeof(window) !== 'undefined' ? window : global);<|MERGE_RESOLUTION|>--- conflicted
+++ resolved
@@ -138,14 +138,9 @@
      **/
 
     RemoteStorage.eventHandling(
-<<<<<<< HEAD
-      this, 'ready', 'disconnected', 'disconnect', 'error',
-      'features-loaded', 'connecting', 'authing', 'wire-busy', 'wire-done'
-=======
       this, 'ready', 'connected', 'disconnected', 'disconnect',
             'not-connected', 'conflict', 'error', 'features-loaded',
             'connecting', 'authing', 'wire-busy', 'wire-done'
->>>>>>> 102a1493
     );
 
     // pending get/put/delete calls.
