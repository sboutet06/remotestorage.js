--- conflicted
+++ resolved
@@ -331,11 +331,8 @@
       // determine availability
       var features = [
         'WireClient',
-<<<<<<< HEAD
         'DropboxClient',
-=======
         'GoogleDrive',
->>>>>>> b5db74cd
         'Access',
         'Caching',
         'Discover',
