--- conflicted
+++ resolved
@@ -21,17 +21,11 @@
         'webfinger-error-no-at': "there is no @-sign in the user address.",
         'webfinger-error-multiple-at': "there is more than one @-sign in the user address.",
         'webfinger-error-non-dotalphanum': "there is more than one @-sign in the user address.",
-<<<<<<< HEAD
         'webfinger-error-invalid-xml': "the XML returned by the server is invalid",
         'webfinger-error-invalid-jrd': "the JRD returned by the server is invalid",
         'webfinger-error-requests-failed': "failed to contact the storage server",
         'webfinger-error-not-supported': "server doesn't support remotestorage"
-=======
-        'webfinger-error-invalid-xml': "the XML returned by the server is invalid.",
-        'webfinger-error-invalid-jrd': "the JRD returned by the server is invalid.",
-        'webfinger-error-requests-failed': "failed to contact the storage server.",
         'error': 'Sorry! An error occurred.'
->>>>>>> 19677ff6
       }
     },
 
