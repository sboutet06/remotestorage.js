define([
  './util',
  './store',
  './wireClient',
  './sync',
  '../vendor/validate',
  '../vendor/Math.uuid'
], function(util, store, wireClient, sync, validate, MathUUID) {

  "use strict";

  var logger = util.getLogger('baseClient');
  var globalEvents = util.getEventEmitter('error');
  var moduleEvents = {};

  var caching;

  function extractModuleName(path) {
    if (path && typeof(path) == 'string') {
      var parts = path.split('/');
      if(parts.length > 3 && parts[1] == 'public') {
        return parts[2];
      } else if(parts.length > 2){
        return parts[1];
      } else if(parts.length == 2) {
        return 'root';
      }
    }
  }

  var isPublicRE = /^\/public\//;

  function fireModuleEvent(eventName, moduleName, eventObj) {
    var isPublic = isPublicRE.test(eventObj.path);
    var events;
    if(moduleEvents[moduleName] &&
       (events = moduleEvents[moduleName][isPublic])) {

      if(moduleName !== 'root' && eventObj.path) {
        eventObj.relativePath = eventObj.path.replace(
          (isPublic ? '/public/' : '/') + moduleName + '/', ''
        );
      }

      events.emit(eventName, eventObj);
    }
  }

  function fireError(absPath, error) {
    var isPublic = isPublicRE.test(absPath);
    var moduleName = extractModuleName(absPath);
    var modEvents = moduleEvents[moduleName];
    if(! (modEvents && modEvents[isPublic])) {
      moduleEvents.root[isPublic].emit('error', error);
    } else {
      modEvents[isPublic].emit('error', error);
    }

    globalEvents.emit('error', error);
  }

  store.on('change', function(event) {
    var moduleName = extractModuleName(event.path);
    // remote-based changes get fired from the store.
    fireModuleEvent('change', moduleName, event);
    if(moduleName !== 'root') {
      // root module gets everything
      fireModuleEvent('change', 'root', event);
    }
  });

  sync.on('conflict', function(event) {
    var moduleName = extractModuleName(event.path);
    var isPublic = isPublicRE.test(event.path);
    var eventEmitter = moduleEvents[moduleName] && moduleEvents[moduleName][isPublic];
    var rootEmitter = moduleEvents.root && moduleEvents.root[isPublic];
    if(eventEmitter && eventEmitter.hasHandler('conflict')) {
      fireModuleEvent('conflict', moduleName, event);
      fireModuleEvent('conflict', 'root', event);
    } else if(rootEmitter && rootEmitter.hasHandler('conflict')) {
      fireModuleEvent('conflict', 'root', event);
    } else {
      event.resolve('remote');
    }
  });

  function failedPromise(error) {
    return util.getPromise().reject(error);
  }

  function fireChange(moduleName, path, oldValue, newValue) {
    var event = {
      origin: "window",
      path: path,
      oldValue: oldValue,
      newValue: newValue
    };
    fireModuleEvent('change', moduleName, event);
    if(moduleName !== 'root') {
      fireModuleEvent('change', 'root', event);
    }
  }

  function set(moduleName, path, absPath, value, mimeType) {
    if(util.isDir(absPath)) {
      return failedPromise(new Error('attempt to set a value to a directory ' + absPath));
    }
    var changeEvent;
    return store.getNode(absPath).
      then(function(node) {
        changeEvent = {
          origin: 'window',
          oldValue: node.data,
          newValue: value,
          path: absPath
        };
        return store.setNodeData(absPath, value, true, undefined, mimeType);
      }).then(function() {
        fireModuleEvent('change', moduleName, changeEvent);
        if(moduleName !== 'root') {
          fireModuleEvent('change', 'root', changeEvent);
        }
      });
  }

  var ValidationError = function(object, errors) {
    Error.call(this, "Validation failed!");
    this.object = object;
    this.errors = errors;
  };

  /** FROM HERE ON PUBLIC INTERFACE **/

  // FIXME: add option for access mode
  var BaseClient = function(moduleName, isPublic) {
    if(! moduleName) {
      throw new Error("moduleName is required");
    }
    this.moduleName = moduleName, this.isPublic = isPublic;
    if(! moduleEvents[moduleName]) {
      moduleEvents[moduleName] = {};
    }
    this.events = util.getEventEmitter('change', 'conflict', 'error');
    moduleEvents[moduleName][!!isPublic] = this.events;
    util.bindAll(this);

    this.types = {};
    this.typeAliases = {};
    this.schemas = {};
    this.typeIdKeys = {};
  };

  // Class: BaseClient
  //
  // A BaseClient allows you to get, set or remove data. It is the basic
  // interface for building "modules".
  //
  // See <remoteStorage.defineModule> for details.
  //
  //
  // Most methods here return promises. See the guide for an introduction: <Promises>
  //
  BaseClient.prototype = {

    // Event: error
    //
    // Fired when an error occurs.
    //
    // The event object is either a string or an array of error messages.
    //
    // Example:
    //   > client.on('error', function(err) {
    //   >   console.error('something went wrong:', err);
    //   > });
    //
    //
    // Event: change
    //
    // Fired when data concerning this module is updated.
    //
    // Properties:
    //   path         - path to the node that changed
    //   newValue     - new value of the node. if the node has been removed, this is undefined.
    //   oldValue     - previous value of the node. if the node has been newly created, this is undefined.
    //   origin       - either "tab", "device" or "remote". Elaborated below.
    //   relativePath - path relative to the module root (*not* present in the root module. Use path there instead)
    //
    // Change origins:
    //   Change events can come from different origins. In order for your app to
    //   update it's state appropriately, every change event knows about it's origin.
    //
    //   The following origins are defined,
    //
    //   tab - this event was generated from the same *browser tab* or window that received the event
    //   device - this event was generated from the same *app*, but a differnent tab or window
    //   remote - this event came from the *remoteStorage server*. that means another app or the same app on another device caused the event.
    //
    // Example:
    //   (start code)
    //   client.on('change', function(event) {
    //     if(event.newValue && event.oldValue) {
    //       console.log(event.origin + ' updated ' + event.path + ':', event.oldValue, '->', event.newValue);
    //     } else if(event.newValue) {
    //       console.log(event.origin + ' created ' + event.path + ':', undefined, '->', event.newValue);
    //     } else {
    //       console.log(event.origin + ' removed ' + event.path + ':', event.oldValue, '->', undefined);
    //     }
    //   });
    //   (end code)
    //

    makePath: function(path) {
      var base = (this.moduleName == 'root' ?
                  (path[0] === '/' ? '' : '/') :
                  '/' + this.moduleName + '/');
      return (this.isPublic ? '/public' + base : base) + path;
    },

    // Method: lastUpdateOf
    // Get the time a node was last updated.
    //
    // Parameters:
    //   path - Relative path from the module root
    //
    // Returns:
    //   a promise for a timestamp, which is either
    //   a Number - when the node exists OR
    //   null - when the node doesn't exist
    //
    // The timestamp is represented as Number of milliseconds.
    // Use this snippet to get a Date object from it
    //   (start code)
    //   client.lastUpdateOf('path/to/node').
    //     then(function(timestamp) {
    //       // (normally you should check that 'timestamp' isn't null now)
    //       console.log('last update: ', new Date(timestamp));
    //     });
    //   (end code)
    //
    lastUpdateOf: function(path) {
      var absPath = this.makePath(path);
      var node = store.getNode(absPath);
      return node ? node.timestamp : null;
    },

    //
    // Method: on
    //
    // Install an event handler for the given type.
    //
    // Parameters:
    //   eventType - type of event, either "change" or "error"
    //   handler   - event handler function
    //   context   - (optional) context to bind handler to
    //
    on: function(eventType, handler, context) {
      this.events.on(eventType, util.bind(handler, context));
    },

    //
    // Method: getObject
    //
    // Get a JSON object from given path.
    //
    // Parameters:
    //   path     - relative path from the module root (without leading slash)
    //
    // Returns:
    //   A promise for the object.
    //
    // Example:
    //   (start code)
    //   client.getObject('/path/to/object').
    //     then(function(object) {
    //       // object is either an object or null
    //     });
    //   (end code)
    //
    getObject: function(path) {
      var fullPath = this.makePath(path);
      return sync.get(fullPath).then(function(node) {
        if(node.mimeType !== 'application/json') {
          logger.error("WARNING: getObject got called, but retrieved a non-json node at '" + fullPath + "'!");
        }
        return node.data;
      });
    },

    //
    // Method: getListing
    //
    // Get a list of child nodes below a given path.
    //
    // The callback semantics of getListing are identical to those of getObject.
    //
    // Parameters:
    //   path     - The path to query. It MUST end with a forward slash.
    //
    // Returns:
    //   A promise for an Array of keys, representing child nodes.
    //   Those keys ending in a forward slash, represent *directory nodes*, all
    //   other keys represent *data nodes*.
    //
    // Example:
    //   (start code)
    //   client.getListing('').then(function(listing) {
    //     listing.forEach(function(item) {
    //       console.log('- ' + item);
    //     });
    //   });
    //   (end code)
    //
    getListing: function(path) {
      if(! (util.isDir(path) || path === '')) {
        return util.getPromise().reject(
          new Error("Not a directory: " + path)
        );
      }
      var fullPath = this.makePath(path);
      return sync.get(fullPath).then(function(node) {
        return node.data ? Object.keys(node.data) : [];
      });
    },

    //
    // Method: getAll
    //
    // Get all objects directly below a given path.
    //
    // Parameters:
    //   path      - path to the direcotry
    //   typeAlias - (optional) local type-alias to filter for
    //
    // Returns:
    //   a promise for an object in the form { path : object, ... }
    //
    // Example:
    //   (start code)
    //   client.getAll('').then(function(objects) {
    //     for(var key in objects) {
    //       console.log('- ' + key + ': ', objects[key]);
    //     }
    //   });
    //   (end code)
    //
    getAll: function(path, typeAlias) {

      function filterByType(objectMap) {
        if(typeAlias) {
          var type = this.resolveTypeAlias(typeAlias);
          for(var key in objectMap) {
            if(objectMap[key]['@context'] !== type) {
              delete objectMap[key];
            }
          }
        } else {
          return objectMap;
        }
      }

      function retrieveObjects(listing) {
        var _this = this;
        var objectMap = {};
        return util.asyncEach(listing, function(key) {
          if(! util.isDir(key)) {
            return _this.getObject(path + key).
              then(function(object) {
                objectMap[key] = object;
              });
          }
        }).then(function() {
          return objectMap;
        });
      }

      return this.getListing(path).
        then(util.bind(retrieveObjects, this)).
        then(util.bind(filterByType, this));
    },

    //
    // Method: getFile
    //
    // Get the file at the given path. A file is raw data, as opposed to
    // a JSON object (use <getObject> for that).
    //
    // Except for the return value structure, getFile works exactly like
    // getObject.
    //
    // Parameters:
    //   path     - see getObject
    //
    // Returns:
    //   A promise for an object:
    //
    //   mimeType - String representing the MIME Type of the document.
    //   data     - Raw data of the document (either a string or an ArrayBuffer)
    //
    // Example:
    //   (start code)
    //   // Display an image:
    //   client.getFile('path/to/some/image').then(function(file) {
    //     var blob = new Blob([file.data], { type: file.mimeType });
    //     var targetElement = document.findElementById('my-image-element');
    //     targetElement.src = window.URL.createObjectURL(blob);
    //   });
    //   (end code)
    getFile: function(path) {
      var fullPath = this.makePath(path);
      return sync.get(fullPath).then(function(node) {
        return {
          mimeType: node.mimeType,
          data: node.data
        };
      });
    },

    // Method: getDocument
    //
    // DEPRECATED in favor of <getFile>
    getDocument: function() {
      util.deprecate('getDocument', 'getFile');
      return this.getFile.apply(this, arguments);
    },

    //
    // Method: remove
    //
    // Remove node at given path from storage. Triggers synchronization.
    //
    // Parameters:
    //   path     - Path relative to the module root.
    //
    remove: function(path) {
      var absPath = this.makePath(path);
<<<<<<< HEAD
      return sync.remove(absPath);
=======
      var oldValue;
      return sync.get(absPath).
        then(function(node) {
          oldValue = node.data;
          return sync.remove(absPath);
        }).
        then(function() {
          fireChange(this.moduleName, absPath, oldValue, undefined);
        }.bind(this));
>>>>>>> d3a7f7d3
    },

    // Method: saveObject
    //
    // Save a typed JSON object.
    // This only works for objects with a @context attribute corresponding to a schema
    // that has been declared via <declareType> and a ID attribute declared within
    // that schema.
    //
    // For details on using saveObject and typed JSON objects,
    // see <Working with schemas>.
    //
    // Parameters:
    //   object - a typed JSON object
    //
    //
    saveObject: function(object) {
      var type = object['@context'];
      var alias = this.resolveTypeAlias(type);
      var idKey = this.resolveIdKey(type);
      if(! idKey) {
        return failedPromise("Invalid typed JSON object! ID attribute could not be resolved.");
      }
      if(! object[idKey]) {
        object[idKey] = this.uuid();
      }
      return this.storeObject(alias, object[idKey], object);
    },

    //
    // Method: storeObject
    //
    // Store object at given path. Triggers synchronization.
    //
    // Parameters:
    //
    //   type     - unique type of this object within this module. See description below.
    //   path     - path relative to the module root.
    //   object   - an object to be saved to the given node. It must be serializable as JSON.
    //
    // Returns:
    //   A promise to store the object. The promise fails with a ValidationError, when validations fail.
    //
    //
    // What about the type?:
    //
    //   A great thing about having data on the web, is to be able to link to
    //   it and rearrange it to fit the current circumstances. To facilitate
    //   that, eventually you need to know how the data at hand is structured.
    //   For documents on the web, this is usually done via a MIME type. The
    //   MIME type of JSON objects however, is always application/json.
    //   To add that extra layer of "knowing what this object is", remoteStorage
    //   aims to use <JSON-LD at http://json-ld.org/>.
    //   A first step in that direction, is to add a *@context attribute* to all
    //   JSON data put into remoteStorage.
    //   Now that is what the *type* is for.
    //
    //   Within remoteStorage.js, @context values are built using three components:
    //     http://remotestoragejs.com/spec/modules/ - A prefix to guarantee unqiueness
    //     the module name     - module names should be unique as well
    //     the type given here - naming this particular kind of object within this module
    //
    //   In retrospect that means, that whenever you introduce a new "type" in calls to
    //   storeObject, you should make sure that once your code is in the wild, future
    //   versions of the code are compatible with the same JSON structure.
    //
    // How to define types?:
    //
    //   See <declareType> or the calendar module (src/modules/calendar.js) for examples.
    //
    storeObject: function(typeAlias, path, obj) {
      if(typeof(path) !== 'string') {
        return failedPromise(new Error("given path must be a string (got: " + typeof(path) + ")"));
      }
      if(typeof(obj) !== 'object') {
        return failedPromise(new Error("given object must be an object (got: " + typeof(obj) + ")"));
      }
      if(util.isDir(path)) {
        return failedPromise(new Error("Can't store directory node"));
      }

      var absPath = this.makePath(path);

      if(! (obj instanceof Array)) {
        obj['@context'] = this.resolveType(typeAlias);
        var errors = this.validateObject(obj);
        if(errors) {
          throw new ValidationError(obj, errors);
        }
      }
      return set(this.moduleName, path, absPath, obj, 'application/json').
        then(util.curry(sync.partialSync, util.containingDir(absPath), 1));
    },

    //
    // Method: storeFile
    //
    // Store raw data at a given path. Triggers synchronization.
    //
    // Parameters:
    //   mimeType - MIME media type of the data being stored
    //   path     - path relative to the module root. MAY NOT end in a forward slash.
    //   data     - string or ArrayBuffer of raw data to store
    //   cache    - (optional) specify whether to put data in local cache prior to syncing it to the server. defaults to 'true'
    //
    // The given mimeType will later be returned, when retrieving the data
    // using <getFile>.
    //
    // Example (UTF-8 data):
    //   (start code)
    //   client.storeFile('text/html', 'index.html', '<h1>Hello World!</h1>');
    //   (end code)
    //
    // Example (Binary data):
    //   (start code)
    //   // MARKUP:
    //   <input type="file" id="file-input">
    //   // CODE:
    //   var input = document.getElementById('file-input');
    //   var file = input.files[0];
    //   var fileReader = new FileReader();
    //
    //   fileReader.onload = function() {
    //     client.storeFile(file.type, file.name, fileReader.result);
    //   };
    //
    //   fileReader.readAsArrayBuffer(file);
    //   (end code)
    //
    //
    // Example (Without local cache):
    //   (start code)
    //   client.storeFile('text/plain', 'hello.txt', 'Hello World!', false);
    //   (end code)
    //
    // Please keep in mind that the storage adapter used may limit the size of
    // files that can be stored in cache. The current default is localStorage,
    // which places a very tight limit due to constraints enforced by browsers
    // and the necessity of base64 encoding binary data.
    //
    // If you wish to store larger data, set the 'cache' parameter to 'false',
    // that way data will be pushed to the server immediately. Also make sure
    // you have only enabled tree-sync (see <BaseClient#use> for details) on
    // the tree containing the file you store, otherwise the next sync will
    // fetch the stored file from the server again, which you probably do not
    // want to happen.
    //
    storeFile: function(mimeType, path, data, cache) {
      cache = (cache !== false);
      if(typeof(mimeType) !== 'string') {
        return failedPromise(new Error("given mimeType must be a string (got: " + typeof(mimeType) + ")"));
      }
      if(typeof(path) !== 'string') {
        return failedPromise(new Error("given path must be a string (got: " + typeof(path) + ")"));
      }
      if(util.isDir(path)) {
        return failedPromise(new Error("Can't store directory node"));
      }
      if(typeof(data) !== 'string' && !(data instanceof ArrayBuffer)) {
        return failedPromise(new Error("storeFile received " + typeof(data) + ", but expected a string or an ArrayBuffer!"));
      }
      var absPath = this.makePath(path);
      if(cache) {
        return set(this.moduleName, path, absPath, data, mimeType).
          then(util.curry(sync.partialSync, util.containingDir(absPath), 1));
      } else {
        return sync.updateDataNode(absPath, {
          mimeType: mimeType,
          data: data
        });
      }
    },

    // Method: storeDocument
    //
    // DEPRECATED in favor of <storeFile>
    storeDocument: function() {
      util.deprecate('storeDocument', 'storeFile');
      return this.storeFile.apply(this, arguments);
    },

    getStorageHref: function() {
      return wireClient.getStorageHref();
    },

    //
    // Method: getItemURL
    //
    // Get the full URL of the item at given path. This will only
    // work, if the user is connected to a remoteStorage account.
    //
    // Parameter:
    //   path - path relative to the module root
    //
    // Returns:
    //   a String - when currently connected
    //   null - when currently disconnected
    getItemURL: function(path) {
      var base = this.getStorageHref();
      if(! base) {
        return null;
      }
      return base + this.makePath(path);
    },

    syncOnce: function(path, callback) {
      var previousTreeForce = store.getNode(path).startForceTree;
      this.use(path, false);
      return sync.partialSync(path, 1).
        then(util.bind(function() {
          if(previousTreeForce) {
            this.use(path, true);
          } else {
            this.release(path);
          }
          if(callback) {
            callback();
          }
        }, this));

    },

    //
    // Method: use
    //
    // Enable local caching for given path.
    //
    // Opposite of <release>.
    //
    // Parameters:
    //   path      - path relative to the module root
    //   skipData  - (optional) don't store actual data, only metadata
    //
    use: function(path, skipData) {
      caching.set(this.makePath(path), {
        data: !skipData
      });
      // returned promise is deprecated!!!
      return util.getPromise().fulfill();
    },

    // Method: release
    //
    // Disable local caching on given path.
    //
    // Opposite of <use>.
    //
    // Parameters:
    //   path      - path relative to the module root
    //
    release: function(path) {
      caching.remove(this.makePath(path));
      // returned promise is deprecated!!!
      return util.getPromise().fulfill();
    },

    // Method: hasDiff
    //
    // Yields true if the node at the given path has a diff set.
    // Having a "diff" means, that the node or one of it's descendants
    // has been updated since it was last pulled from remoteStorage.
    hasDiff: function(path) {
      var absPath = this.makePath(path);
      var item = null;
      if(! util.isDir(absPath)) {
        item = util.baseName(absPath);
        absPath = util.containingDir(absPath);
      }
      return store.getNode(absPath).
        then(function(node) {
          if(item) {
            return !! node.diff[item];
          } else {
            return Object.keys(node.diff).length > 0;
          }
        });
    },

    /**** TYPE HANDLING ****/

    resolveType: function(alias) {
      var type = this.types[alias];
      if(! type) {
        // FIXME: support custom namespace. don't fall back to remotestoragejs.com.
        type = 'http://remotestoragejs.com/spec/modules/' + this.moduleName + '/' + alias;
        logger.error("WARNING: type alias not declared: " + alias, '(have:', this.types, this.schemas, ')');
      }
      return type;
    },

    resolveTypeAlias: function(type) {
      return this.typeAliases[type];
    },

    resolveSchema: function(type) {
      var schema = this.schemas[type];
      if(! schema) {
        schema = {};
        logger.error("WARNING: can't find schema for type: ", type);
      }
      return schema;
    },

    resolveIdKey: function(type) {
      return this.typeIdKeys[type];
    },

    // Method: buildObject
    //
    // Build an object of the designated type.
    //
    // Parameters:
    //   alias - a type alias, registered via <declareType>
    //
    // If the associated schema specifies a top-level attribute with "format":"id",
    // and the given attributes don't contain that key, a UUID is generated for
    // that column.
    //
    // Example:
    //   (start code)
    //   var drink = client.buildObject('drink');
    //   client.validateObject(drink); // validates against schema declared for "drink"
    //   (end code)
    //
    buildObject: function(alias, attributes) {
      var object = {};
      var type = this.resolveType(alias);
      var idKey = this.resolveIdKey(type);
      if(! attributes) {
        attributes = {};
      }

      object['@context'] = type;
      if(idKey && ! attributes[idKey]) {
        object[idKey] = this.uuid();
      }
      return util.extend(object, attributes || {});
    },

    // Method: declareType
    //
    // Declare a type and assign it a schema.
    // Once a type has a schema set, all data that is stored with that type will be validated before saving it.
    //
    // Parameters:
    //   alias  - an alias to refer to the type. Must be unique within one scope / module.
    //   type   - (optional) full type-identifier to identify the type. used as @context attribute.
    //   schema - an object containing the schema for this new type.
    //
    // if "type" is ommitted, it will be generated based on the module name.
    //
    // Example:
    //   (start code)
    //   client.declareType('drink', {
    //     "description": "A representation of a drink",
    //     "type": "object",
    //     "properties": {
    //       "name": {
    //         "type": "string",
    //         "description": "Human readable name of the drink",
    //         "required": true
    //       }
    //     }
    //   });
    //
    //   client.storeObject('drink', 'foo', {}).
    //     then(function() {
    //       // object saved
    //     }, function(error) {
    //       // error.errors holds validation errors:
    //       // [{ "property": "name",
    //       //    "message": "is missing and it is required" }]
    //       //
    //       // error.object holds a copy of the object
    //     });
    //   (end code)
    //
    declareType: function(alias, type, schema) {
      if(this.types[alias]) {
        logger.error("WARNING: re-declaring already declared alias " + alias);
      }
      if(! schema) {
        schema = type;
        type = 'http://remotestoragejs.com/spec/modules/' + this.moduleName + '/' + alias;
      }
      if(schema['extends']) {
        var extendedType = this.types[ schema['extends'] ];
        if(! extendedType) {
          logger.error("Type '" + alias + "' tries to extend unknown schema '" + schema['extends'] + "'");
          return;
        }
        schema['extends'] = this.schemas[extendedType];
      }

      if(schema.properties) {
        for(var key in schema.properties) {
          if(schema.properties[key].format == 'id') {
            this.typeIdKeys[type] = key;
            break;
          }
        }
      }

      this.types[alias] = type;
      this.typeAliases[type] = alias;
      this.schemas[type] = schema;
    },

    // Method: validateObject
    //
    // Validate an object with it's schema.
    //
    // Parameters:
    //   object - the object to validate
    //   alias  - (optional) the type-alias to use, in case the object doesn't have a @context attribute.
    //
    // Returns:
    //   null   - when the object is valid
    //   array of errors - when validation fails.
    //
    // The errors are objects of the form:
    // (start code)
    // { "property": "foo", "message": "is named badly" }
    // (end code)
    //
    validateObject: function(object, alias) {
      var type = object['@context'];
      if(! type) {
        if(alias) {
          type = this.resolveType(alias);
        } else {
          return [{"property":"@context","message":"missing"}];
        }
      }
      var schema = this.resolveSchema(type);
      var result = validate(object, schema);

      return result.valid ? null : result.errors;
    },

    // Method: uuid
    //
    // Generates a Universally Unique IDentifuer and returns it.
    //
    // The UUID is prefixed with the string 'uuid:', to become a valid URI.
    uuid: function() {
      return 'uuid:' + MathUUID.uuid();
    }

  };

  util.extend(BaseClient, globalEvents);

  BaseClient.setCaching = function(_caching) {
    caching = _caching;
  };

  return BaseClient;

});<|MERGE_RESOLUTION|>--- conflicted
+++ resolved
@@ -433,9 +433,6 @@
     //
     remove: function(path) {
       var absPath = this.makePath(path);
-<<<<<<< HEAD
-      return sync.remove(absPath);
-=======
       var oldValue;
       return sync.get(absPath).
         then(function(node) {
@@ -445,7 +442,6 @@
         then(function() {
           fireChange(this.moduleName, absPath, oldValue, undefined);
         }.bind(this));
->>>>>>> d3a7f7d3
     },
 
     // Method: saveObject
