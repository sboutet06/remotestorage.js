  var Authorize = require('./authorize');
  var BaseClient = require('./baseclient');
  var WireClient = require('./wireclient');
  var util = require('./util');
  var eventHandling = require('./eventhandling');
  var Sync = require('./sync');
  
  // var RemoteStorage = require('./remotestorage');

  /**
   * File: Dropbox
   *
   * WORK IN PROGRESS, NOT RECOMMENDED FOR PRODUCTION USE
   *
   * Dropbox backend for RemoteStorage.js
   * This file exposes a get/put/delete interface which is compatible with
   * <RemoteStorage.WireClient>.
   *
   * When remoteStorage.backend is set to 'dropbox', this backend will
   * initialize and replace remoteStorage.remote with remoteStorage.dropbox.
   *
   * In order to ensure compatibility with the public folder, <BaseClient.getItemURL>
   * gets hijacked to return the Dropbox public share URL.
   *
   * To use this backend, you need to specify the Dropbox app key like so:
   *
   * (start code)
   *
   * remoteStorage.setApiKeys('dropbox', {
   *   appKey: 'your-app-key'
   * });
   *
   * (end code)
   *
   * An app key can be obtained by registering your app at https://www.dropbox.com/developers/apps
   *
   * Known issues:
   *
   *   - Storing files larger than 150MB is not yet supported
   *   - Listing and deleting folders with more than 10'000 files will cause problems
   *   - Content-Type is not fully supported due to limitations of the Dropbox API
   *   - Dropbox preserves cases but is not case-sensitive
   *   - getItemURL is asynchronous which means getIetmURL returns useful values
   *     after the syncCycle
   */

  var hasLocalStorage;
  var AUTH_URL = 'https://www.dropbox.com/1/oauth2/authorize';
  var SETTINGS_KEY = 'remotestorage:dropbox';
  var PATH_PREFIX = '/remotestorage';

  var isFolder = RemoteStorage.util.isFolder;

  /**
   * Function: getDropboxPath(path)
   *
   * Map a local path to a path in DropBox.
   */
  var getDropboxPath = function (path) {
    return WireClient.cleanPath(PATH_PREFIX + '/' + path);
  };

  var encodeQuery = function (obj) {
    var pairs = [];

    for (var key in obj) {
      if (obj.hasOwnProperty(key)) {
        pairs.push(encodeURIComponent(key) + '=' + encodeURIComponent(obj[key]));
      }
    }

    return pairs.join('&');
  };

  /**
   * class: LowerCaseCache
   *
   * A cache which automatically converts all keys to lower case and can
   * propagate changes up to parent folders.
   *
   * By default the set and delete methods are aliased to justSet and justDelete.
   *
   * Parameters:
   *
   *   defaultValue - the value that is returned for all keys that don't exist
   *                  in the cache
   */
  function LowerCaseCache(defaultValue){
    this.defaultValue = defaultValue;
    this._storage = { };
    this.set = this.justSet;
    this.delete = this.justDelete;
  }

  LowerCaseCache.prototype = {
    /**
     * Method: get
     *
     * Get a value from the cache or defaultValue, if the key is not in the
     * cache.
     */
    get : function (key) {
      key = key.toLowerCase();
      var stored = this._storage[key];
      if (typeof stored === 'undefined'){
        stored = this.defaultValue;
        this._storage[key] = stored;
      }
      return stored;
    },

    /**
     * Method: propagateSet
     *
     * Set a value and also update the parent folders with that value.
     */
    propagateSet : function (key, value) {
      key = key.toLowerCase();
      if (this._storage[key] === value) {
        return value;
      }
      this._propagate(key, value);
      this._storage[key] = value;
      return value;
    },

    /**
     * Method: propagateDelete
     *
     * Delete a value and propagate the changes to the parent folders.
     */
    propagateDelete : function (key) {
      key = key.toLowerCase();
      this._propagate(key, this._storage[key]);
      return delete this._storage[key];
    },

    _activatePropagation: function (){
      this.set = this.propagateSet;
      this.delete = this.propagateDelete;
      return true;
    },

    /**
     * Method: justSet
     *
     * Set a value without propagating.
     */
    justSet : function (key, value) {
      key = key.toLowerCase();
      this._storage[key] = value;
      return value;
    },

    /**
     * Method: justDelete
     *
     * Delete a value without propagating.
     */
    justDelete : function (key, value) {
      key = key.toLowerCase();
      return delete this._storage[key];
    },

    _propagate: function (key, rev){
      var folders = key.split('/').slice(0,-1);
      var path = '';

      for (var i = 0, len = folders.length; i < len; i++){
        path += folders[i]+'/';
        if (!rev) {
          rev = this._storage[path]+1;
        }
        this._storage[path] =  rev;
      }
    }
  };

  var onErrorCb;

  /**
   * Class: RemoteStorage.Dropbox
   */
  var Dropbox = function (rs) {

    this.rs = rs;
    this.connected = false;
    this.rs = rs;
    var self = this;

    onErrorCb = function (error){
      if (error instanceof Authorize.Unauthorized) {
        // Delete all the settings - see the documentation of wireclient.configure
        self.configure({
          userAddress: null,
          href: null,
          storageApi: null,
          token: null,
          options: null
        });
      }
    };

    eventHandling(this, 'change', 'connected', 'wire-busy', 'wire-done', 'not-connected');
    rs.on('error', onErrorCb);

    this.clientId = rs.apiKeys.dropbox.appKey;
    this._revCache = new LowerCaseCache('rev');
    this._itemRefs = {};
    this._metadataCache = {};

    if (hasLocalStorage){
      var settings;
      try {
        settings = JSON.parse(localStorage[SETTINGS_KEY]);
      } catch(e){}
      if (settings) {
        this.configure(settings);
      }
      try {
        this._itemRefs = JSON.parse(localStorage[ SETTINGS_KEY+':shares' ]);
      } catch(e) {  }
    }
    if (this.connected) {
      setTimeout(this._emit.bind(this), 0, 'connected');
    }
  };

  Dropbox.prototype = {
    online: true,

    /**
     * Method: connect
     *
     * Set the backed to 'dropbox' and start the authentication flow in order
     * to obtain an API token from Dropbox.
     */
    connect: function () {
      // TODO handling when token is already present
      this.rs.setBackend('dropbox');
      if (this.token){
        hookIt(this.rs);
      } else {
        Authorize(this.rs, AUTH_URL, '', String(Authorize.getLocation()), this.clientId);
      }
    },

    /**
     * Method : configure(settings)
     * Accepts its parameters according to the <RemoteStorage.WireClient>.
     * Sets the connected flag
     **/
    configure: function (settings) {
      // We only update this.userAddress if settings.userAddress is set to a string or to null:
      if (typeof settings.userAddress !== 'undefined') { this.userAddress = settings.userAddress; }
      // Same for this.token. If only one of these two is set, we leave the other one at its existing value:
      if (typeof settings.token !== 'undefined') { this.token = settings.token; }

      if (this.token) {
        this.connected = true;
        if ( !this.userAddress ){
          this.info().then(function (info){
            this.userAddress = info.display_name;
            this._emit('connected');
          }.bind(this));
        }
      } else {
        this.connected = false;
      }
      if (hasLocalStorage){
        localStorage[SETTINGS_KEY] = JSON.stringify({
          userAddress: this.userAddress,
          token: this.token
        });
      }
    },

    /**
     * Method: stopWaitingForToken
     *
     * Stop waiting for the token and emit not-connected
     */
    stopWaitingForToken: function () {
      if (!this.connected) {
        this._emit('not-connected');
      }
    },

    /**
     * Method: _getFolder
     *
     * Get all items in a folder.
     *
     * Parameters:
     *
     *   path - path of the folder to get, with leading slash
     *   options - not used
     *
     * Returns:
     *
     *  statusCode - HTTP status code
     *  body - array of the items found
     *  contentType - 'application/json; charset=UTF-8'
     *  revision - revision of the folder
     */
    _getFolder: function (path, options) {
      // FIXME simplify promise handling
      var url = 'https://api.dropbox.com/1/metadata/auto' + getDropboxPath(path);
      var revCache = this._revCache;
      var self = this;

      return this._request('GET', url, {}).then(function (resp) {
        var status = resp.status;
        if (status === 304) {
          return Promise.resolve({statusCode: status});
        }
        var listing, body, mime, rev;
        try{
          body = JSON.parse(resp.responseText);
        } catch (e) {
          return Promise.reject(e);
        }
        rev = self._revCache.get(path);
        mime = 'application/json; charset=UTF-8';
        if (body.contents) {
          listing = body.contents.reduce(function (m, item) {
            var itemName = item.path.split('/').slice(-1)[0] + ( item.is_dir ? '/' : '' );
            if (item.is_dir){
              m[itemName] = { ETag: revCache.get(path+itemName) };
            } else {
              m[itemName] = { ETag: item.rev };
            }
            return m;
          }, {});
        }
        return Promise.resolve({statusCode: status, body: listing, contentType: mime, revision: rev});
      });
    },

    /**
     * Method: get
     *
     * Compatible with <RemoteStorage.WireClient.get>
     *
     * Checks for the path in _revCache and decides based on that if file has
     * changed. Calls _getFolder is the path points to a folder.
     *
     * Calls <RemoteStorage.Dropbox.share> afterwards to fill _itemRefs.
     */
    get: function (path, options) {
      if (! this.connected) { return Promise.reject("not connected (path: " + path + ")"); }
      var url = 'https://api-content.dropbox.com/1/files/auto' + getDropboxPath(path);
      var self = this;

      var savedRev = this._revCache.get(path);
      if (savedRev === null) {
        // file was deleted server side
        return Promise.resolve({statusCode: 404});
      }
      if (options && options.ifNoneMatch &&
         savedRev && (savedRev === options.ifNoneMatch)) {
        // nothing changed.
        return Promise.resolve({statusCode: 304});
      }

      //use _getFolder for folders
      if (path.substr(-1) === '/') { return this._getFolder(path, options); }

      return this._request('GET', url, {}).then(function (resp) {
        var status = resp.status;
        var meta, body, mime, rev;
        if (status !== 200) {
          return Promise.resolve({statusCode: status});
        }

        body = resp.responseText;
        try {
          meta = JSON.parse( resp.getResponseHeader('x-dropbox-metadata') );
        } catch(e) {
          return Promise.reject(e);
        }

        mime = meta.mime_type; //resp.getResponseHeader('Content-Type');
        rev = meta.rev;
        self._revCache.set(path, rev);
        self._shareIfNeeded(path); // The shared link expires every 4 hours

        // handling binary
        if (!resp.getResponseHeader('Content-Type') ||
            resp.getResponseHeader('Content-Type').match(/charset=binary/)) {
          var pending = Promise.defer();

          WireClient.readBinaryData(resp.response, mime, function (result) {
            pending.resolve({
              statusCode: status,
              body: result,
              contentType: mime,
              revision: rev
            });
          });

          return pending.promise;
        }

        // handling json (always try)
        if (mime && mime.search('application/json') >= 0 || true) {
          try {
            body = JSON.parse(body);
            mime = 'application/json; charset=UTF-8';
          } catch(e) {
            //Failed parsing Json, assume it is something else then
          }
        }

        return Promise.resolve({statusCode: status, body: body, contentType: mime, revision: rev});
      });
    },

    /**
     * Method: put
     *
     * Compatible with <RemoteStorage.WireClient>
     *
     * Checks for the path in _revCache and decides based on that if file has
     * changed.
     *
     * Calls <RemoteStorage.Dropbox.share> afterwards to fill _itemRefs.
     */
    put: function (path, body, contentType, options) {
      var self = this;

      if (!this.connected) {
        throw new Error("not connected (path: " + path + ")");
      }

      //check if file has changed and return 412
      var savedRev = this._revCache.get(path);
      if (options && options.ifMatch &&
          savedRev && (savedRev !== options.ifMatch)) {
        return Promise.resolve({statusCode: 412, revision: savedRev});
      }
      if (options && (options.ifNoneMatch === '*') &&
          savedRev && (savedRev !== 'rev')) {
        return Promise.resolve({statusCode: 412, revision: savedRev});
      }

      if ((!contentType.match(/charset=/)) &&
          (body instanceof ArrayBuffer || WireClient.isArrayBufferView(body))) {
        contentType += '; charset=binary';
      }

      if (body.length > 150 * 1024 * 1024) {
        //https://www.dropbox.com/developers/core/docs#chunked-upload
        return Promise.reject(new Error("Cannot upload file larger than 150MB"));
      }

      var result;
      var needsMetadata = options && (options.ifMatch || (options.ifNoneMatch === '*'));
      var uploadParams = {
        body: body,
        contentType: contentType,
        path: path
      };

      if (needsMetadata) {
        result = this._getMetadata(path).then(function (metadata) {
          if (options && (options.ifNoneMatch === '*') && metadata) {
            // if !!metadata === true, the file exists
            return Promise.resolve({
              statusCode: 412,
              revision: metadata.rev
            });
          }

          if (options && options.ifMatch && metadata && (metadata.rev !== options.ifMatch)) {
            return Promise.resolve({
              statusCode: 412,
              revision: metadata.rev
            });
          }

          return self._uploadSimple(uploadParams);
        });
      } else {
        result = self._uploadSimple(uploadParams);
      }

      return result.then(function (ret) {
        self._shareIfNeeded(path);
        return ret;
      });
    },

    /**
     * Method: delete
     *
     * Compatible with <RemoteStorage.WireClient.delete>
     *
     * Checks for the path in _revCache and decides based on that if file has
     * changed.
     *
     * Calls <RemoteStorage.Dropbox.share> afterwards to fill _itemRefs.
     */
    'delete': function (path, options) {
      var self = this;

      if (!this.connected) {
        throw new Error("not connected (path: " + path + ")");
      }

      //check if file has changed and return 412
      var savedRev = this._revCache.get(path);
      if (options && options.ifMatch && savedRev && (options.ifMatch !== savedRev)) {
        return Promise.resolve({ statusCode: 412, revision: savedRev });
      }

      if (options && options.ifMatch) {
        return this._getMetadata(path).then(function (metadata) {
          if (options && options.ifMatch && metadata && (metadata.rev !== options.ifMatch)) {
            return Promise.resolve({
              statusCode: 412,
              revision: metadata.rev
            });
          }

          return self._deleteSimple(path);
        });
      }

      return self._deleteSimple(path);
    },

    /**
     * Method: _shareIfNeeded
     *
     * Calls share, if the provided path resides in a public folder.
     */
    _shareIfNeeded: function (path) {
      if (path.match(/^\/public\/.*[^\/]$/) && this._itemRefs[path] === undefined) {
        this.share(path);
      }
    },

    /**
     * Method: share
     *
     * Gets a publicly-accessible URL for the path from Dropbox and stores it
     * in _itemRefs.
     *
     * Returns:
     *
     *   A promise for the URL
     */
    share: function (path) {
      var self = this;
      var url = 'https://api.dropbox.com/1/media/auto' + getDropboxPath(path);

      return this._request('POST', url, {}).then(function (response) {
        if (response.status !== 200) {
          return Promise.reject(new Error('Invalid Dropbox API response status when sharing "' + path + '":' + response.status));
        }

        try {
          response = JSON.parse(response.responseText);
        } catch (e) {
          return Promise.reject(new Error('Invalid Dropbox API response when sharing "' + path + '": ' + response.responseText));
        }

        self._itemRefs[path] = response.url;

        if (hasLocalStorage) {
          localStorage[SETTINGS_KEY + ':shares'] = JSON.stringify(self._itemRefs);
        }

        return Promise.resolve(url);
      }, function (error) {
        err.message = 'Sharing dropbox file or folder ("' + path + '") failed.' + err.message;
        return Promise.reject(error);
      });
    },

    /**
     * Method: info
     *
     * Fetches the user's info from dropbox and returns a promise for it.
     *
     * Returns:
     *
     *   A promise to the user's info
     */
    info: function () {
      var url = 'https://api.dropbox.com/1/account/info';
      // requesting user info(mainly for userAdress)
      return this._request('GET', url, {}).then(function (resp){
        try {
          var info = JSON.parse(resp.responseText);
          return Promise.resolve(info);
        } catch (e) {
          return Promise.reject(e);
        }
      });
    },

    /**
     * Method: _request
     *
     * Make a HTTP request.
     *
     * Options:
     *
     *   headers - an object containing the request headers
     *
     * Parameters:
     *
     *   method - the method to use
     *   url - the URL to make the request to
     *   options - see above
     */
    _request: function (method, url, options) {
      var self = this;

      if (! options.headers) { options.headers = {}; }
      options.headers['Authorization'] = 'Bearer ' + this.token;

<<<<<<< HEAD
      this._emit('wire-busy', {
        method: method,
        isFolder: isFolder(url)
      });

=======
>>>>>>> 0df96232
      return WireClient.request.call(this, method, url, options).then(function(xhr) {
        // 503 means retry this later
        if (xhr && xhr.status === 503) {
          if (self.online) {
            self.online = false;
            self.rs._emit('network-offline');
          }
          return setTimeout(self._request(method, url, options), 3210);
        } else {
          if (!self.online) {
            self.online = true;
            self.rs._emit('network-online');
          }
          self._emit('wire-done', {
            method: method,
            isFolder: isFolder(url),
            success: true
          });

          return Promise.resolve(xhr);
        }
      }, function(error) {
        if (self.online) {
          self.online = false;
          self.rs._emit('network-offline');
        }
        self._emit('wire-done', {
          method: method,
          isFolder: isFolder(url),
          success: false
        });

        return Promise.reject(error);
      });
    },

    /**
     * Method: fetchDelta
     *
     * Fetches the revision of all the files from dropbox API and puts them
     * into _revCache. These values can then be used to determine if something
     * has changed.
     */
    fetchDelta: function () {
      // TODO: Handle `has_more`

      var args = Array.prototype.slice.call(arguments);
      var self = this;
      var body = { path_prefix: PATH_PREFIX };

      if (self._deltaCursor) {
        body.cursor = self._deltaCursor;
      }

      return self._request('POST', 'https://api.dropbox.com/1/delta', {
        body: encodeQuery(body),
        headers: {
          'Content-Type': 'application/x-www-form-urlencoded'
        }
      }).then(function (response) {
        // break if status != 200
        if (response.status !== 200 ) {
          if (response.status === 400) {
            self.rs._emit('error', new Authorize.Unauthorized());
            return Promise.resolve(args);
          } else {
            return Promise.reject("dropbox.fetchDelta returned "+response.status+response.responseText);
          }
          return;
        }

        var delta;
        try {
          delta = JSON.parse(response.responseText);
        } catch(error) {
          log('fetchDeltas can not parse response',error);
          return Promise.reject("can not parse response of fetchDelta : "+error.message);
        }
        // break if no entries found
        if (!delta.entries) {
          return Promise.reject('dropbox.fetchDeltas failed, no entries found');
        }

        // Dropbox sends the complete state
        if (delta.reset) {
          self._revCache = new LowerCaseCache('rev');
        }

        //saving the cursor for requesting further deltas in relation to the cursor position
        if (delta.cursor) {
          self._deltaCursor = delta.cursor;
        }

        //updating revCache
        delta.entries.forEach(function (entry) {
          var path = entry[0].substr(PATH_PREFIX.length);
          var rev;
          if (!entry[1]){
            rev = null;
          } else {
            if (entry[1].is_dir) {
              return;
            }
            rev = entry[1].rev;
          }
          self._revCache.set(path, rev);
        });
        return Promise.resolve(args);
      }, function (err) {
        this.rs.log('fetchDeltas', err);
        this.rs._emit('error', new Sync.SyncError('fetchDeltas failed.' + err));
<<<<<<< HEAD
        return Promise.resolve(args);
      }.bind(this)).then(function () {
=======
        promise.reject(err);
      }).then(function () {
>>>>>>> 0df96232
        if (self._revCache) {
          var args = Array.prototype.slice.call(arguments);
          self._revCache._activatePropagation();
          return Promise.resolve(args);
        }
      });
    },

    /**
     * Method: _getMetadata
     *
     * Gets metadata for a path (can point to either a file or a folder).
     *
     * Options:
     *
     *   list - if path points to a folder, specifies whether to list the
     *          metadata of the folder's children. False by default.
     *
     * Parameters:
     *
     *   path - the path to get metadata for
     *   options - see above
     *
     * Returns:
     *
     *   A promise for the metadata
     */
    _getMetadata: function (path, options) {
      var self = this;
      var cached = this._metadataCache[path];
      var url = 'https://api.dropbox.com/1/metadata/auto' + getDropboxPath(path);
      url += '?list=' + ((options && options.list) ? 'true' : 'false');
      if (cached && cached.hash) {
        url += '&hash=' + encodeURIComponent(cached.hash);
      }
      return this._request('GET', url, {}).then(function (resp) {
        if (resp.status === 304) {
          return Promise.resolve(cached);
        } else if (resp.status === 200) {
          var response = JSON.parse(resp.responseText);
          self._metadataCache[path] = response;
          return Promise.resolve(response);
        } else {
          // The file doesn't exist
          return Promise.resolve();
        }
      });
    },

    /**
     * Method: _uploadSimple
     *
     * Upload a simple file (the size is no more than 150MB).
     *
     * Parameters:
     *
     *   ifMatch - same as for get
     *   path - path of the file
     *   body - contents of the file to upload
     *   contentType - mime type of the file
     *
     * Returns:
     *
     *   statusCode - HTTP status code
     *   revision - revision of the newly-created file, if any
     */
    _uploadSimple: function (params) {
      var self = this;
      var url = 'https://api-content.dropbox.com/1/files_put/auto' + getDropboxPath(params.path) + '?';

      if (params && params.ifMatch) {
        url += "parent_rev=" + encodeURIComponent(params.ifMatch);
      }

      return self._request('PUT', url, {
        body: params.body,
        headers: {
          'Content-Type': params.contentType
        }
      }).then(function (resp) {
        if (resp.status !== 200) {
          return Promise.resolve({ statusCode: resp.status });
        }

        var response;

        try {
          response = JSON.parse(resp.responseText);
        } catch (e) {
          return Promise.reject(e);
        }

        // Conflict happened. Delete the copy created by dropbox
        if (response.path !== getDropboxPath(params.path)) {
          var deleteUrl = 'https://api.dropbox.com/1/fileops/delete?root=auto&path=' + encodeURIComponent(response.path);
          self._request('POST', deleteUrl, {});

          return self._getMetadata(params.path).then(function (metadata) {
            return Promise.resolve({
              statusCode: 412,
              revision: metadata.rev
            });
          });
        }

        self._revCache.propagateSet(params.path, response.rev);
        return Promise.resolve({ statusCode: resp.status });
      });
    },

    /**
     * Method: _deleteSimple
     *
     * Deletes a file or a folder. If the folder contains more than 10'000 items
     * (recursively) then the operation may not complete successfully. If that
     * is the case, an Error gets thrown.
     *
     * Parameters:
     *
     *   path - the path to delete
     *
     * Returns:
     *
     *   statusCode - HTTP status code
     */
    _deleteSimple: function (path) {
      var self = this;
      var url = 'https://api.dropbox.com/1/fileops/delete?root=auto&path=' + encodeURIComponent(getDropboxPath(path));

      return self._request('POST', url, {}).then(function (resp) {
        if (resp.status === 406) {
          // Too many files would be involved in the operation for it to
          // complete successfully.
          // TODO: Handle this somehow
          return Promise.reject(new Error("Cannot delete '" + path + "': too many files involved"));
        }

        if (resp.status === 200 || resp.status === 404) {
          self._revCache.delete(path);
          delete self._itemRefs[path];
        }

        return Promise.resolve({ statusCode: resp.status });
      });
    }
  };

  // Hooking and unhooking the sync

  function hookSync(rs) {
    if (rs._dropboxOrigSync) { return; } // already hooked
    rs._dropboxOrigSync = rs.sync.sync.bind(rs.sync);
    rs.sync.sync = function () {
      return this.dropbox.fetchDelta.apply(this.dropbox, arguments).
        then(rs._dropboxOrigSync, function (err) {
          rs._emit('error', new Sync.SyncError(err));
<<<<<<< HEAD
          return Promise.reject(err);
=======
>>>>>>> 0df96232
        });
    }.bind(rs);
  }

  function unHookSync(rs) {
    if (! rs._dropboxOrigSync) { return; } // not hooked
    rs.sync.sync = rs._dropboxOrigSync;
    delete rs._dropboxOrigSync;
  }

  // Hooking and unhooking getItemURL

  function hookGetItemURL(rs) {
    if (rs._origBaseClientGetItemURL) { return; }
    rs._origBaseClientGetItemURL = BaseClient.prototype.getItemURL;
    BaseClient.prototype.getItemURL = function (path){
      var ret = rs.dropbox._itemRefs[path];
      return  ret ? ret : '';
    };
  }

  function unHookGetItemURL(rs){
    if (! rs._origBaseClientGetItemURL) { return; }
    BaseClient.prototype.getItemURL = rs._origBaseClientGetItemURL;
    delete rs._origBaseClientGetItemURL;
  }

  function hookRemote(rs){
    if (rs._origRemote) { return; }
    rs._origRemote = rs.remote;
    rs.remote = rs.dropbox;
  }

  function unHookRemote(rs){
    if (rs._origRemote) {
      rs.remote = rs._origRemote;
      delete rs._origRemote;
    }
  }

  function hookIt(rs){
    hookRemote(rs);
    if (rs.sync) {
      hookSync(rs);
    } else {
      // when sync is not available yet, we wait for the remote to be connected,
      // at which point sync should be available as well
      rs.on('connected', function() {
        if (rs.sync) {
          hookSync(rs);
        }
      });
    }
    hookGetItemURL(rs);
  }

  function unHookIt(rs){
    unHookRemote(rs);
    unHookSync(rs);
    unHookGetItemURL(rs);
  }

  Dropbox._rs_init = function (rs) {
    hasLocalStorage = util.localStorageAvailable();
    if ( rs.apiKeys.dropbox ) {
      rs.dropbox = new Dropbox(rs);
    }
    if (rs.backend === 'dropbox') {
      hookIt(rs);
    }
  };

  Dropbox._rs_supported = function () {
    return true;
  };

  Dropbox._rs_cleanup = function (rs) {
    unHookIt(rs);
    if (hasLocalStorage){
      delete localStorage[SETTINGS_KEY];
    }
    rs.removeEventListener('error', onErrorCb);
    rs.setBackend(undefined);
  };


  module.exports = Dropbox;<|MERGE_RESOLUTION|>--- conflicted
+++ resolved
@@ -49,7 +49,7 @@
   var SETTINGS_KEY = 'remotestorage:dropbox';
   var PATH_PREFIX = '/remotestorage';
 
-  var isFolder = RemoteStorage.util.isFolder;
+  var isFolder = util.isFolder;
 
   /**
    * Function: getDropboxPath(path)
@@ -622,14 +622,11 @@
       if (! options.headers) { options.headers = {}; }
       options.headers['Authorization'] = 'Bearer ' + this.token;
 
-<<<<<<< HEAD
       this._emit('wire-busy', {
         method: method,
         isFolder: isFolder(url)
       });
 
-=======
->>>>>>> 0df96232
       return WireClient.request.call(this, method, url, options).then(function(xhr) {
         // 503 means retry this later
         if (xhr && xhr.status === 503) {
@@ -741,13 +738,8 @@
       }, function (err) {
         this.rs.log('fetchDeltas', err);
         this.rs._emit('error', new Sync.SyncError('fetchDeltas failed.' + err));
-<<<<<<< HEAD
         return Promise.resolve(args);
       }.bind(this)).then(function () {
-=======
-        promise.reject(err);
-      }).then(function () {
->>>>>>> 0df96232
         if (self._revCache) {
           var args = Array.prototype.slice.call(arguments);
           self._revCache._activatePropagation();
@@ -904,10 +896,7 @@
       return this.dropbox.fetchDelta.apply(this.dropbox, arguments).
         then(rs._dropboxOrigSync, function (err) {
           rs._emit('error', new Sync.SyncError(err));
-<<<<<<< HEAD
           return Promise.reject(err);
-=======
->>>>>>> 0df96232
         });
     }.bind(rs);
   }
