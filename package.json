--- conflicted
+++ resolved
@@ -10,11 +10,7 @@
   },
   "homepage": "http://remotestorage.io",
   "devDependencies": {
-<<<<<<< HEAD
-    "jaribu": "0.1.x",
-=======
     "jaribu": "0.x.x",
->>>>>>> ebb1d6c1
     "xhr2": "0.0.7",
     "minifier": "^0.6.0"
   },
