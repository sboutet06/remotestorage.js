--- conflicted
+++ resolved
@@ -9,15 +9,10 @@
 DOC_INPUTS     = -i $(SOURCE_DIR)
 SOURCES        = ${shell find $(SOURCE_DIR) -name "*.js"}
 
-<<<<<<< HEAD
 DEFAULT_COMPONENTS = core widget baseclient caching modules debug legacy googledrive dropbox
 NOCACHE_COMPONENTS = core widget baseclient modules debug legacy googledrive dropbox
-=======
-DEFAULT_COMPONENTS = core widget baseclient caching modules debug legacy
-NOCACHE_COMPONENTS = core widget baseclient modules debug legacy
 NODEJS_COMPONENTS = core baseclient caching modules legacy
 
->>>>>>> 3119c843
 
 default: help
 
