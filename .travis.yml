language: node_js
node_js:
<<<<<<< HEAD
  - "4.0"
=======
  - "0.10"
  - "0.12"
  - "6"
  - "node"
>>>>>>> 54f02d1d
branches:
  only:
    - master
sudo: false
before_script: make deps
script:
    - make test
    - scripts/validate-greenkeeper-pr.sh<|MERGE_RESOLUTION|>--- conflicted
+++ resolved
@@ -1,13 +1,8 @@
 language: node_js
 node_js:
-<<<<<<< HEAD
-  - "4.0"
-=======
-  - "0.10"
   - "0.12"
   - "6"
   - "node"
->>>>>>> 54f02d1d
 branches:
   only:
     - master
